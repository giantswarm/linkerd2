# Default values for linkerd.
# This is a YAML-formatted file.
# Declare variables to be passed into your templates.

# Values that are passed along to sub-charts
global:
  clusterDomain: &cluster_domain cluster.local
  imagePullPolicy: &image_pull_policy IfNotPresent

  # control plane trace configuration
  controlPlaneTracing: false

  # control plane version. See Proxy section for proxy version
  linkerdVersion: &linkerd_version {version}

  namespace: linkerd

  identityTrustAnchorsPEM: |

  identityTrustDomain: *cluster_domain

  # proxy configuration
  proxy:
    enableExternalProfiles: false
    image:
      name: gcr.io/linkerd-io/proxy
      pullPolicy: *image_pull_policy
      version: *linkerd_version
    logLevel: warn,linkerd=info
    ports:
      admin: 4191
      control: 4190
      inbound: 4143
      outbound: 4140
    resources:
      cpu:
        limit: ""
        request: ""
      memory:
        limit: ""
        request: ""
    trace:
      collectorSvcAddr: ""
      collectorSvcAccount: default
    uid: 2102
    # If set, the proxy's pre-stop hook will postpone the Kubernetes's SIGTERM signal
    # and wait for this duration before letting the proxy process the SIGTERM signal.
    # See https://kubernetes.io/docs/concepts/containers/container-lifecycle-hooks/#container-hooks
    # for more info on container lifecycle hooks.
    waitBeforeExitSeconds: 0
    requireIdentityOnInboundPorts: ""

  # proxy-init configuration
  proxyInit:
    ignoreInboundPorts: ""
    ignoreOutboundPorts: ""
    image:
      name: gcr.io/linkerd-io/proxy-init
      pullPolicy: *image_pull_policy
      version: v1.3.2
    resources:
      cpu:
        limit: 100m
        request: 10m
      memory:
        limit: 50Mi
        request: 10Mi

  # control plane annotations - do not edit
  createdByAnnotation: linkerd.io/created-by
  proxyInjectAnnotation: linkerd.io/inject
  proxyInjectDisabled: disabled

  # control plane labels - do not edit
  controllerComponentLabel: linkerd.io/control-plane-component
  controllerNamespaceLabel: linkerd.io/control-plane-ns
  linkerdNamespaceLabel: linkerd.io/is-control-plane
  workloadNamespaceLabel: linkerd.io/workload-ns

# enforced host validation regular expression
enforcedHostRegexp: ""

enableH2Upgrade: true

omitWebhookSideEffects: false
webhookFailurePolicy: Ignore

# controller configuration
controllerImage: gcr.io/linkerd-io/controller
controllerLogLevel: &controller_log_level info
controllerReplicas: 1
controllerUID: 2103


# destination configuration
# set resources for the sp-validator and its linkerd proxy respectively
# see global.proxy.resources for details.
#destinationResources:
#destinationProxyResources:


# web dashboard configuration
dashboard:
  replicas: 1

# debug configuration
debugContainer:
  image:
    name: gcr.io/linkerd-io/debug
    pullPolicy: *image_pull_policy
    version: *linkerd_version

# identity configuration
identity:
  issuer:
    scheme: linkerd.io/tls

    clockSkewAllowance: 20s

    # must match the expiry date in crtPEM
    crtExpiry:

    # control plane annotation - do not edit
    crtExpiryAnnotation: linkerd.io/identity-issuer-expiry

    issuanceLifetime: 86400s

    tls:
      # PEM-encoded certificate
      crtPEM: |

      # PEM-encoded ECDSA private key
      keyPEM: |

# set resources for identity and its linkerd proxy respectively
# see global.proxy.resources for details.
#identityResources:
#identityProxyResources:


# grafana configuration
grafanaImage: gcr.io/linkerd-io/grafana
# set resources for grafana and its linkerd proxy respectively
# see global.proxy.resources for details.
#grafanaResources:
#grafanaProxyResources:


# heartbeat configuration
disableHeartBeat: false
heartbeatSchedule: "0 0 * * *"

# prometheus configuration
prometheusImage: prom/prometheus:v2.15.2
prometheusLogLevel: *controller_log_level
<<<<<<< HEAD
# set resources for prometheus and prometheus linkerd proxy respectively
# see global.proxy.resources for details.
#prometheusResources:
#prometheusProxyResources:
=======
prometheusExtraArgs: {}
  # log.format: json
prometheusAlertmanagers: []
  # - scheme: http
  #   static_configs:
  #   - targets:
  #     - "alertmanager.linkerd.svc:9093"
prometheusRuleConfigMapMounts: []
  # - name: alerting-rules
  #   subPath: alerting_rules.yml
  #   configMap: linkerd-prometheus-rules
  # - name: recording-rules
  #   subPath: recording_rules.yml
  #   configMap: linkerd-prometheus-rules
>>>>>>> edd9b654

# proxy injector configuration
proxyInjector:
  # if empty, Helm will auto-generate these fields
  crtPEM: |

  keyPEM: |


# set resources for proxy injector and its linkerd proxy respectively
# see global.proxy.resources for details.
#proxyInjectorResources:
#proxyInjectorProxyResources:

# service profile validator configuration
profileValidator:
  # if empty, Helm will auto-generate these fields
  crtPEM: |

  keyPEM: |


# set resources for controllers public API and its linkerd proxy respectively
# see global.proxy.resources for details.
#publicAPIResources:
#publicAPIProxyResources:

# tap configuration
tap:
  # if empty, Helm will auto-generate these fields
  crtPEM: |

  keyPEM: |

# set resources for tap and its linkerd proxy respectively
# see global.proxy.resources for details.
#tapResources:
#tapProxyResources:

# web configuration
webImage: gcr.io/linkerd-io/web
# set resources for web UI and its linkerd proxy respectively
# see global.proxy.resources for details.
#webResources:
#webProxyResources:


# If the namespace is controlled by an external tool or can't be installed with Helm
# you can disable its installation. In this case:
# - The namespace created by the external tool must match the namespace value above
# - The external tool needs to create the namespace with the label:
#     config.linkerd.io/admission-webhooks: disabled
installNamespace: true

# Node selection constraints for control-plane components
# https://kubernetes.io/docs/concepts/configuration/assign-pod-node/#nodeselector.
nodeSelector:
  beta.kubernetes.io/os: linux

smiMetrics:
  enabled: false
  image: deislabs/smi-metrics:v0.2.1
  # if empty, Helm will auto-generate these fields
  crtPEM: |

  keyPEM: |

# set resources for smi-metrics and its linkerd proxy respectively
# see global.proxy.resources for details.
#smiMetricsResources:
#smiMetricsProxyResources:

# Configuration for Add-ons
tracing:
  enabled: false
  collector:
    name: linkerd-collector
    image: omnition/opencensus-collector:0.1.11
    resources:
  jaeger:
    name: linkerd-jaeger
    image: jaegertracing/all-in-one:1.17.1
    resources:


# set resources for the sp-validator and its linkerd proxy respectively
# see global.proxy.resources for details.
#spValidatorResources:
#spValidatorProxyResources:<|MERGE_RESOLUTION|>--- conflicted
+++ resolved
@@ -153,12 +153,10 @@
 # prometheus configuration
 prometheusImage: prom/prometheus:v2.15.2
 prometheusLogLevel: *controller_log_level
-<<<<<<< HEAD
 # set resources for prometheus and prometheus linkerd proxy respectively
 # see global.proxy.resources for details.
 #prometheusResources:
 #prometheusProxyResources:
-=======
 prometheusExtraArgs: {}
   # log.format: json
 prometheusAlertmanagers: []
@@ -173,7 +171,6 @@
   # - name: recording-rules
   #   subPath: recording_rules.yml
   #   configMap: linkerd-prometheus-rules
->>>>>>> edd9b654
 
 # proxy injector configuration
 proxyInjector:
