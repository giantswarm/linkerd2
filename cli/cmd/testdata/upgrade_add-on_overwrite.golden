---
###
### Linkerd Namespace
###
---
kind: Namespace
apiVersion: v1
metadata:
  name: linkerd
  annotations:
    linkerd.io/inject: disabled
  labels:
    linkerd.io/is-control-plane: "true"
    config.linkerd.io/admission-webhooks: disabled
    linkerd.io/control-plane-ns: linkerd
---
###
### Identity Controller Service RBAC
###
---
kind: ClusterRole
apiVersion: rbac.authorization.k8s.io/v1
metadata:
  name: linkerd-linkerd-identity
  labels:
    linkerd.io/control-plane-component: identity
    linkerd.io/control-plane-ns: linkerd
rules:
- apiGroups: ["authentication.k8s.io"]
  resources: ["tokenreviews"]
  verbs: ["create"]
- apiGroups: ["apps"]
  resources: ["deployments"]
  verbs: ["get"]
- apiGroups: [""]
  resources: ["events"]
  verbs: ["create", "patch"]
---
kind: ClusterRoleBinding
apiVersion: rbac.authorization.k8s.io/v1
metadata:
  name: linkerd-linkerd-identity
  labels:
    linkerd.io/control-plane-component: identity
    linkerd.io/control-plane-ns: linkerd
roleRef:
  apiGroup: rbac.authorization.k8s.io
  kind: ClusterRole
  name: linkerd-linkerd-identity
subjects:
- kind: ServiceAccount
  name: linkerd-identity
  namespace: linkerd
---
kind: ServiceAccount
apiVersion: v1
metadata:
  name: linkerd-identity
  namespace: linkerd
  labels:
    linkerd.io/control-plane-component: identity
    linkerd.io/control-plane-ns: linkerd
---
###
### Controller RBAC
###
---
kind: ClusterRole
apiVersion: rbac.authorization.k8s.io/v1
metadata:
  name: linkerd-linkerd-controller
  labels:
    linkerd.io/control-plane-component: controller
    linkerd.io/control-plane-ns: linkerd
rules:
- apiGroups: ["extensions", "apps"]
  resources: ["daemonsets", "deployments", "replicasets", "statefulsets"]
  verbs: ["list", "get", "watch"]
- apiGroups: ["extensions", "batch"]
  resources: ["cronjobs", "jobs"]
  verbs: ["list" , "get", "watch"]
- apiGroups: [""]
  resources: ["pods", "endpoints", "services", "replicationcontrollers", "namespaces"]
  verbs: ["list", "get", "watch"]
- apiGroups: ["linkerd.io"]
  resources: ["serviceprofiles"]
  verbs: ["list", "get", "watch"]
- apiGroups: ["split.smi-spec.io"]
  resources: ["trafficsplits"]
  verbs: ["list", "get", "watch"]
---
kind: ClusterRoleBinding
apiVersion: rbac.authorization.k8s.io/v1
metadata:
  name: linkerd-linkerd-controller
  labels:
    linkerd.io/control-plane-component: controller
    linkerd.io/control-plane-ns: linkerd
roleRef:
  apiGroup: rbac.authorization.k8s.io
  kind: ClusterRole
  name: linkerd-linkerd-controller
subjects:
- kind: ServiceAccount
  name: linkerd-controller
  namespace: linkerd
---
kind: ServiceAccount
apiVersion: v1
metadata:
  name: linkerd-controller
  namespace: linkerd
  labels:
    linkerd.io/control-plane-component: controller
    linkerd.io/control-plane-ns: linkerd
---
###
### Destination Controller Service
###
---
kind: ClusterRole
apiVersion: rbac.authorization.k8s.io/v1
metadata:
  name: linkerd-linkerd-destination
  labels:
    linkerd.io/control-plane-component: destination
    linkerd.io/control-plane-ns: linkerd
rules:
- apiGroups: ["apps"]
  resources: ["replicasets"]
  verbs: ["list", "get", "watch"]
- apiGroups: ["batch"]
  resources: ["jobs"]
  verbs: ["list", "get", "watch"]
- apiGroups: [""]
  resources: ["pods", "endpoints", "services"]
  verbs: ["list", "get", "watch"]
- apiGroups: ["linkerd.io"]
  resources: ["serviceprofiles"]
  verbs: ["list", "get", "watch"]
- apiGroups: ["split.smi-spec.io"]
  resources: ["trafficsplits"]
  verbs: ["list", "get", "watch"]
---
kind: ClusterRoleBinding
apiVersion: rbac.authorization.k8s.io/v1
metadata:
  name: linkerd-linkerd-destination
  labels:
    linkerd.io/control-plane-component: destination
    linkerd.io/control-plane-ns: linkerd
roleRef:
  apiGroup: rbac.authorization.k8s.io
  kind: ClusterRole
  name: linkerd-linkerd-destination
subjects:
- kind: ServiceAccount
  name: linkerd-destination
  namespace: linkerd
---
kind: ServiceAccount
apiVersion: v1
metadata:
  name: linkerd-destination
  namespace: linkerd
  labels:
    linkerd.io/control-plane-component: destination
    linkerd.io/control-plane-ns: linkerd
---
###
### Heartbeat RBAC
###
---
apiVersion: rbac.authorization.k8s.io/v1
kind: Role
metadata:
  name: linkerd-heartbeat
  namespace: linkerd
  labels:
    linkerd.io/control-plane-ns: linkerd
rules:
- apiGroups: [""]
  resources: ["configmaps"]
  verbs: ["get"]
  resourceNames: ["linkerd-config"]
---
apiVersion: rbac.authorization.k8s.io/v1
kind: RoleBinding
metadata:
  name: linkerd-heartbeat
  namespace: linkerd
  labels:
    linkerd.io/control-plane-ns: linkerd
roleRef:
  kind: Role
  name: linkerd-heartbeat
  apiGroup: rbac.authorization.k8s.io
subjects:
- kind: ServiceAccount
  name: linkerd-heartbeat
  namespace: linkerd
---
kind: ServiceAccount
apiVersion: v1
metadata:
  name: linkerd-heartbeat
  namespace: linkerd
  labels:
    linkerd.io/control-plane-component: heartbeat
    linkerd.io/control-plane-ns: linkerd
---
###
### Web RBAC
###
---
apiVersion: rbac.authorization.k8s.io/v1
kind: Role
metadata:
  name: linkerd-web
  namespace: linkerd
  labels:
    linkerd.io/control-plane-component: web
    linkerd.io/control-plane-ns: linkerd
rules:
- apiGroups: [""]
  resources: ["configmaps"]
  verbs: ["get"]
  resourceNames: ["linkerd-config"]
- apiGroups: [""]
  resources: ["namespaces", "configmaps"]
  verbs: ["get"]
- apiGroups: [""]
  resources: ["serviceaccounts", "pods"]
  verbs: ["list"]
- apiGroups: ["apps"]
  resources: ["replicasets"]
  verbs: ["list"]
---
apiVersion: rbac.authorization.k8s.io/v1
kind: RoleBinding
metadata:
  name: linkerd-web
  namespace: linkerd
  labels:
    linkerd.io/control-plane-component: web
    linkerd.io/control-plane-ns: linkerd
roleRef:
  kind: Role
  name: linkerd-web
  apiGroup: rbac.authorization.k8s.io
subjects:
- kind: ServiceAccount
  name: linkerd-web
  namespace: linkerd
---
apiVersion: rbac.authorization.k8s.io/v1
kind: ClusterRole
metadata:
  name: linkerd-linkerd-web-check
  labels:
    linkerd.io/control-plane-component: web
    linkerd.io/control-plane-ns: linkerd
rules:
- apiGroups: ["rbac.authorization.k8s.io"]
  resources: ["clusterroles", "clusterrolebindings"]
  verbs: ["list"]
- apiGroups: ["apiextensions.k8s.io"]
  resources: ["customresourcedefinitions"]
  verbs: ["list"]
- apiGroups: ["admissionregistration.k8s.io"]
  resources: ["mutatingwebhookconfigurations", "validatingwebhookconfigurations"]
  verbs: ["list"]
- apiGroups: ["policy"]
  resources: ["podsecuritypolicies"]
  verbs: ["list"]
- apiGroups: ["linkerd.io"]
  resources: ["serviceprofiles"]
  verbs: ["list"]
- apiGroups: ["apiregistration.k8s.io"]
  resources: ["apiservices"]
  verbs: ["get"]
---
apiVersion: rbac.authorization.k8s.io/v1
kind: ClusterRoleBinding
metadata:
  name: linkerd-linkerd-web-check
  labels:
    linkerd.io/control-plane-component: web
    linkerd.io/control-plane-ns: linkerd
roleRef:
  kind: ClusterRole
  name: linkerd-linkerd-web-check
  apiGroup: rbac.authorization.k8s.io
subjects:
- kind: ServiceAccount
  name: linkerd-web
  namespace: linkerd
---
kind: ClusterRoleBinding
apiVersion: rbac.authorization.k8s.io/v1
metadata:
  name: linkerd-linkerd-web-admin
  labels:
    linkerd.io/control-plane-component: web
    linkerd.io/control-plane-ns: linkerd
roleRef:
  apiGroup: rbac.authorization.k8s.io
  kind: ClusterRole
  name: linkerd-linkerd-tap-admin
subjects:
- kind: ServiceAccount
  name: linkerd-web
  namespace: linkerd
---
kind: ServiceAccount
apiVersion: v1
metadata:
  name: linkerd-web
  namespace: linkerd
  labels:
    linkerd.io/control-plane-component: web
    linkerd.io/control-plane-ns: linkerd
---
###
### Service Profile CRD
###
---
apiVersion: apiextensions.k8s.io/v1beta1
kind: CustomResourceDefinition
metadata:
  name: serviceprofiles.linkerd.io
  annotations:
    linkerd.io/created-by: linkerd/cli dev-undefined
  labels:
    linkerd.io/control-plane-ns: linkerd
spec:
  group: linkerd.io
  versions:
  - name: v1alpha1
    served: true
    storage: false
  - name: v1alpha2
    served: true
    storage: true
  scope: Namespaced
  names:
    plural: serviceprofiles
    singular: serviceprofile
    kind: ServiceProfile
    shortNames:
    - sp
---
###
### TrafficSplit CRD
### Copied from https://github.com/deislabs/smi-sdk-go/blob/cea7e1e9372304bbb6c74a3f6ca788d9eaa9cc58/crds/split.yaml
###
---
apiVersion: apiextensions.k8s.io/v1beta1
kind: CustomResourceDefinition
metadata:
  name: trafficsplits.split.smi-spec.io
  annotations:
    linkerd.io/created-by: linkerd/cli dev-undefined
  labels:
    linkerd.io/control-plane-ns: linkerd
spec:
  group: split.smi-spec.io
  version: v1alpha1
  scope: Namespaced
  names:
    kind: TrafficSplit
    shortNames:
      - ts
    plural: trafficsplits
    singular: trafficsplit
  additionalPrinterColumns:
  - name: Service
    type: string
    description: The apex service of this split.
    JSONPath: .spec.service
---
###
### Proxy Injector RBAC
###
---
kind: ClusterRole
apiVersion: rbac.authorization.k8s.io/v1
metadata:
  name: linkerd-linkerd-proxy-injector
  labels:
    linkerd.io/control-plane-component: proxy-injector
    linkerd.io/control-plane-ns: linkerd
rules:
- apiGroups: [""]
  resources: ["events"]
  verbs: ["create", "patch"]
- apiGroups: [""]
  resources: ["namespaces", "replicationcontrollers"]
  verbs: ["list", "get", "watch"]
- apiGroups: [""]
  resources: ["pods"]
  verbs: ["list", "watch"]
- apiGroups: ["extensions", "apps"]
  resources: ["deployments", "replicasets", "daemonsets", "statefulsets"]
  verbs: ["list", "get", "watch"]
- apiGroups: ["extensions", "batch"]
  resources: ["cronjobs", "jobs"]
  verbs: ["list", "get", "watch"]
---
kind: ClusterRoleBinding
apiVersion: rbac.authorization.k8s.io/v1
metadata:
  name: linkerd-linkerd-proxy-injector
  labels:
    linkerd.io/control-plane-component: proxy-injector
    linkerd.io/control-plane-ns: linkerd
subjects:
- kind: ServiceAccount
  name: linkerd-proxy-injector
  namespace: linkerd
  apiGroup: ""
roleRef:
  kind: ClusterRole
  name: linkerd-linkerd-proxy-injector
  apiGroup: rbac.authorization.k8s.io
---
kind: ServiceAccount
apiVersion: v1
metadata:
  name: linkerd-proxy-injector
  namespace: linkerd
  labels:
    linkerd.io/control-plane-component: proxy-injector
    linkerd.io/control-plane-ns: linkerd
---
kind: Secret
apiVersion: v1
metadata:
  name: linkerd-proxy-injector-tls
  namespace: linkerd
  labels:
    linkerd.io/control-plane-component: proxy-injector
    linkerd.io/control-plane-ns: linkerd
  annotations:
    linkerd.io/created-by: linkerd/cli dev-undefined
type: Opaque
data:
  crt.pem: LS0tLS1CRUdJTiBDRVJUSUZJQ0FURS0tLS0tCk1JSURKakNDQWc2Z0F3SUJBZ0lRVjFrSXJhRG1sdzNTVzY5UXNRWjNQREFOQmdrcWhraUc5dzBCQVFzRkFEQXQKTVNzd0tRWURWUVFERXlKc2FXNXJaWEprTFhCeWIzaDVMV2x1YW1WamRHOXlMbXhwYm10bGNtUXVjM1pqTUI0WApEVEU1TURnd056SXhNelkwTUZvWERUSXdNRGd3TmpJeE16WTBNRm93TFRFck1Da0dBMVVFQXhNaWJHbHVhMlZ5ClpDMXdjbTk0ZVMxcGJtcGxZM1J2Y2k1c2FXNXJaWEprTG5OMll6Q0NBU0l3RFFZSktvWklodmNOQVFFQkJRQUQKZ2dFUEFEQ0NBUW9DZ2dFQkFOek5iMmd0VVU2SmsxVDV4Smx3dTNlSmViSml4T01Vc3QyMzVkSWJXU1F2OUlNagpXRTR1Z3dlbk1ZSDh5V1ppV1F5NCsya0h3c1JkdWNxM3lqZUIrMmFsUll6enBLcFUvdHVxVi9XT2U3VVpxcGRaCkNsNTUzNXlmUzMzNndadjFrWlRlU3g1dHc0d3YwaU9vVG9jVGlsSm1tOGVsWDJUN0toajJVam5oSDNWUXFxbjEKcERRUGIvalRMOVcySlZYL2luOXdvTEptc294aFNkR2MxTDRsVnlvWEFOSVdSWENwQVYzVlo5MXV6SHFqaWYyZgpyWnBaRTQ0QWtaM1hWRnVlaldtcTZURWxHL1M1YnBkaExDcy8zWE41T1lZUXVYbXlTdHEyb055ZzFUOEx6RmxECmJ6eXZBSldmSXV6d3hZa051NTljbkhaUjBRY2liUDF5NTQ0QlV2c0NBd0VBQWFOQ01FQXdEZ1lEVlIwUEFRSC8KQkFRREFnS2tNQjBHQTFVZEpRUVdNQlFHQ0NzR0FRVUZCd01CQmdnckJnRUZCUWNEQWpBUEJnTlZIUk1CQWY4RQpCVEFEQVFIL01BMEdDU3FHU0liM0RRRUJDd1VBQTRJQkFRQjBNZERONWRuaUgxYS96UGI5QWFBT2JqaFBEUC9FCngreVlRU3VDYXpyeFZCUlpPeGdpUkUyN1JjZ05BRGZmOVRkRU9ER1BrUVY4aTRnVVVOdi9VanljODYxdW55SG0KR3FacEp0OFROZ0pWN2VHR00wUWlrNkFYZTdLT1N0aFdzVVZDSHlGMUFyam01U2dRUHRsREttVGk1bDBCZ1pyKwpBblVzOVllNHhUSFFFYSswSFN3NXNjdnFsVDhYS0ZCanoza2hJbHFVd3IvSy9seVZITDcwQTMyUi9UODh5Z1YzClQ4MitwS1R5T3lZU1IrZG1ZUWdxcW00ajVhVVp5aURPZVFHR1kycEZNQnJMY0tGZjFqcmJHWXlVQVNrdlh6NXoKaHZIOUtJWXFOckdhMDloTFBjb00rMW9CNHNnY2RKdFpCV2pCRWdiTHdwWEJJdUVFVXY5cno0dDAKLS0tLS1FTkQgQ0VSVElGSUNBVEUtLS0tLQ==
  key.pem: LS0tLS1CRUdJTiBSU0EgUFJJVkFURSBLRVktLS0tLQpNSUlFcEFJQkFBS0NBUUVBM00xdmFDMVJUb21UVlBuRW1YQzdkNGw1c21MRTR4U3kzYmZsMGh0WkpDLzBneU5ZClRpNkRCNmN4Z2Z6SlptSlpETGo3YVFmQ3hGMjV5cmZLTjRIN1pxVkZqUE9rcWxUKzI2cFg5WTU3dFJtcWwxa0sKWG5uZm5KOUxmZnJCbS9XUmxONUxIbTNEakMvU0k2aE9oeE9LVW1hYng2VmZaUHNxR1BaU09lRWZkVkNxcWZXawpOQTl2K05NdjFiWWxWZitLZjNDZ3NtYXlqR0ZKMFp6VXZpVlhLaGNBMGhaRmNLa0JYZFZuM1c3TWVxT0ovWit0Cm1sa1RqZ0NSbmRkVVc1Nk5hYXJwTVNVYjlMbHVsMkVzS3ovZGMzazVoaEM1ZWJKSzJyYWczS0RWUHd2TVdVTnYKUEs4QWxaOGk3UERGaVEyN24xeWNkbEhSQnlKcy9YTG5qZ0ZTK3dJREFRQUJBb0lCQVFDd1BGVEFyUE1wb1l0MApGc3VCd1VZUU9pMWxZWXBPeVpXZWZJcTJNZGZybDA4dFlJZTZGMHZFVHdHb0EvRm9nL1VadjRnRHBBc2tHcjhSCmU3S3VyVlBROFBkYmNwaXF6NTZBREMyYXRIZ3U2MmFLMktuN0VJR1hqRm1BR3ladmFna2g3bSs4d05XRXppS0gKRFc1b1NBTnVrN0doSDNETnM5ODgvMVpRRmt5Nm9BVThzWEhaTEpsNGJoV05UU3FSS0VnT3pIRDRwYWRITzUrMwp3cFVHamg1VklaS1BlMzRqYmMwTVZDOUwwNjhJY3Fibmp6d3g3NnYrQnh6MXFyRFNNMDR2TytGWUZUTVVmWEtyClBZRU5qMEN6UEhUanlwT2FBdFNwZFJTY2x1YzVGMTVmcXpKRnE5dVVLM2VpWFY3amNjTW1Sb0l0bkxMS3Z5VkgKVWJOZ1pnZmhBb0dCQVBpOU40MjRwK1ZxWnJRRTZ3K21kTTh2S2JIb0NPWUNlVDZrYXExMzhLVFJ2Z0MzZGJQNgpRcFpSNXlYNlhQeW1YMnNkZkxQTDk2NE1DeGJlS1ovWmw5UC9zRkxhRDVOc0RXMXZ2djJkYXBhQ1d0U0hwNHFFClJIN2tWWTZmcHZUYmZWN2FWL1JQZlhGbWVrbEJZd05pNTNkNFRYZEhJWC9ONHM0aFgwVzNtMk1yQW9HQkFPTS8KYzk0anJDbGtESUN4YWhUYlp4UHdST1hqVEZvdEpxaGRhandZOXcxdEVIelNnNUY1QVFSaWR4WGxFa0lENVdCRApYeG1JZWF2TDgyRkpUeWFXWlBzUnRkOXNJV3BIM084VDh2TnZLN1Z0SXY2RzZYSy9XUjhHMjhodTl6bVNlMk5HCjVUN2FkL0dMSlZ3Mm9GcTEzNGFIbHdvY00xMUFPa2YwYU9SWGJTZHhBb0dCQU0vT1JQdEJxZ01nUVcxa0xuMkUKczFIa05SRk1xU0tBTG9zSEVaaWErNUMzS2VXdlg4WmM3Z1JucUpVeDlUMmVRVmxiNlRMTTFMK3prQkFxeXR1aApEaGN2SmtBUnJiR2NOQnVab0JhQnpPcXhQUEVSNUFiMU9jUkpQckZJOEZMZ2pIMFNMU2tPdjk1ZG53eFVkRVAvCi9TRHlnTVdGeDViZWl2MXJKQTA2dDdiQkFvR0FVSkg2dnRQZkFuM2FnUFptS2lid0VQMnJMK2E2OTIzeXV0Y0UKQjNMQ2hSd2FNR2RqQm56a2cyMTEwMmw0WTdlRjUrOTdGRTV5OVJwR25FT2xzSVM2SU5wU3BYaHRFSVdTSzZIagpEYlJveHRaL0JjZEhsY3VLQ1pvZzZwdU5RL2hQanc5ZjBEMGRNYUtvQ0YzRjFPT084Tis2Q1hlZUxuM0xMQi9YCjRMMnVrY0VDZ1lCeWxEY2haSHR3YjlxYWFoeVhiQUI2WHAvMTdLUEtZOFltbDBqN0cydm1VMXJUZDdTREhHek4Kc1B5LzErY3FraWkrVVQxc2I0d1RQaW9wTXZxa3hsY05tdzM4L2NRL05ET3JENlEvN1NJN0I3TkNod1BLNFBhWgpCVEo1MW84RktSRTczcDhVYkdDUlNtdjVzYk5aTUMyWlRBaVNWa0MzUHU4QmxGN1VoM3RCeEE9PQotLS0tLUVORCBSU0EgUFJJVkFURSBLRVktLS0tLQ==
---
apiVersion: admissionregistration.k8s.io/v1beta1
kind: MutatingWebhookConfiguration
metadata:
  name: linkerd-proxy-injector-webhook-config
  labels:
    linkerd.io/control-plane-component: proxy-injector
    linkerd.io/control-plane-ns: linkerd
webhooks:
- name: linkerd-proxy-injector.linkerd.io
  namespaceSelector:
    matchExpressions:
    - key: config.linkerd.io/admission-webhooks
      operator: NotIn
      values:
      - disabled
  clientConfig:
    service:
      name: linkerd-proxy-injector
      namespace: linkerd
      path: "/"
    caBundle: LS0tLS1CRUdJTiBDRVJUSUZJQ0FURS0tLS0tCk1JSURKakNDQWc2Z0F3SUJBZ0lRVjFrSXJhRG1sdzNTVzY5UXNRWjNQREFOQmdrcWhraUc5dzBCQVFzRkFEQXQKTVNzd0tRWURWUVFERXlKc2FXNXJaWEprTFhCeWIzaDVMV2x1YW1WamRHOXlMbXhwYm10bGNtUXVjM1pqTUI0WApEVEU1TURnd056SXhNelkwTUZvWERUSXdNRGd3TmpJeE16WTBNRm93TFRFck1Da0dBMVVFQXhNaWJHbHVhMlZ5ClpDMXdjbTk0ZVMxcGJtcGxZM1J2Y2k1c2FXNXJaWEprTG5OMll6Q0NBU0l3RFFZSktvWklodmNOQVFFQkJRQUQKZ2dFUEFEQ0NBUW9DZ2dFQkFOek5iMmd0VVU2SmsxVDV4Smx3dTNlSmViSml4T01Vc3QyMzVkSWJXU1F2OUlNagpXRTR1Z3dlbk1ZSDh5V1ppV1F5NCsya0h3c1JkdWNxM3lqZUIrMmFsUll6enBLcFUvdHVxVi9XT2U3VVpxcGRaCkNsNTUzNXlmUzMzNndadjFrWlRlU3g1dHc0d3YwaU9vVG9jVGlsSm1tOGVsWDJUN0toajJVam5oSDNWUXFxbjEKcERRUGIvalRMOVcySlZYL2luOXdvTEptc294aFNkR2MxTDRsVnlvWEFOSVdSWENwQVYzVlo5MXV6SHFqaWYyZgpyWnBaRTQ0QWtaM1hWRnVlaldtcTZURWxHL1M1YnBkaExDcy8zWE41T1lZUXVYbXlTdHEyb055ZzFUOEx6RmxECmJ6eXZBSldmSXV6d3hZa051NTljbkhaUjBRY2liUDF5NTQ0QlV2c0NBd0VBQWFOQ01FQXdEZ1lEVlIwUEFRSC8KQkFRREFnS2tNQjBHQTFVZEpRUVdNQlFHQ0NzR0FRVUZCd01CQmdnckJnRUZCUWNEQWpBUEJnTlZIUk1CQWY4RQpCVEFEQVFIL01BMEdDU3FHU0liM0RRRUJDd1VBQTRJQkFRQjBNZERONWRuaUgxYS96UGI5QWFBT2JqaFBEUC9FCngreVlRU3VDYXpyeFZCUlpPeGdpUkUyN1JjZ05BRGZmOVRkRU9ER1BrUVY4aTRnVVVOdi9VanljODYxdW55SG0KR3FacEp0OFROZ0pWN2VHR00wUWlrNkFYZTdLT1N0aFdzVVZDSHlGMUFyam01U2dRUHRsREttVGk1bDBCZ1pyKwpBblVzOVllNHhUSFFFYSswSFN3NXNjdnFsVDhYS0ZCanoza2hJbHFVd3IvSy9seVZITDcwQTMyUi9UODh5Z1YzClQ4MitwS1R5T3lZU1IrZG1ZUWdxcW00ajVhVVp5aURPZVFHR1kycEZNQnJMY0tGZjFqcmJHWXlVQVNrdlh6NXoKaHZIOUtJWXFOckdhMDloTFBjb00rMW9CNHNnY2RKdFpCV2pCRWdiTHdwWEJJdUVFVXY5cno0dDAKLS0tLS1FTkQgQ0VSVElGSUNBVEUtLS0tLQ==
  failurePolicy: Ignore
  rules:
  - operations: [ "CREATE" ]
    apiGroups: [""]
    apiVersions: ["v1"]
    resources: ["pods"]
  sideEffects: None
---
###
### Service Profile Validator RBAC
###
---
kind: ClusterRole
apiVersion: rbac.authorization.k8s.io/v1
metadata:
  name: linkerd-linkerd-sp-validator
  labels:
    linkerd.io/control-plane-component: sp-validator
    linkerd.io/control-plane-ns: linkerd
rules:
- apiGroups: [""]
  resources: ["pods"]
  verbs: ["list"]
---
kind: ClusterRoleBinding
apiVersion: rbac.authorization.k8s.io/v1
metadata:
  name: linkerd-linkerd-sp-validator
  labels:
    linkerd.io/control-plane-component: sp-validator
    linkerd.io/control-plane-ns: linkerd
subjects:
- kind: ServiceAccount
  name: linkerd-sp-validator
  namespace: linkerd
  apiGroup: ""
roleRef:
  kind: ClusterRole
  name: linkerd-linkerd-sp-validator
  apiGroup: rbac.authorization.k8s.io
---
kind: ServiceAccount
apiVersion: v1
metadata:
  name: linkerd-sp-validator
  namespace: linkerd
  labels:
    linkerd.io/control-plane-component: sp-validator
    linkerd.io/control-plane-ns: linkerd
---
kind: Secret
apiVersion: v1
metadata:
  name: linkerd-sp-validator-tls
  namespace: linkerd
  labels:
    linkerd.io/control-plane-component: sp-validator
    linkerd.io/control-plane-ns: linkerd
  annotations:
    linkerd.io/created-by: linkerd/cli dev-undefined
type: Opaque
data:
  crt.pem: LS0tLS1CRUdJTiBDRVJUSUZJQ0FURS0tLS0tCk1JSURJakNDQWdxZ0F3SUJBZ0lRQkhsRWhOb3Y0Z1hHT0EzbGFOamErekFOQmdrcWhraUc5dzBCQVFzRkFEQXIKTVNrd0p3WURWUVFERXlCc2FXNXJaWEprTFhOd0xYWmhiR2xrWVhSdmNpNXNhVzVyWlhKa0xuTjJZekFlRncweApPVEE0TURjeU1UTTJOREJhRncweU1EQTRNRFl5TVRNMk5EQmFNQ3N4S1RBbkJnTlZCQU1USUd4cGJtdGxjbVF0CmMzQXRkbUZzYVdSaGRHOXlMbXhwYm10bGNtUXVjM1pqTUlJQklqQU5CZ2txaGtpRzl3MEJBUUVGQUFPQ0FROEEKTUlJQkNnS0NBUUVBdklFVW5YdlBkSDFra2lJM2JPc01wQ0Zpb3FoN0dCK1ZtSmE5Q2RoNEQ3bWhiMWhoMUNYdgpNblZtQVduUE9UYWRvUHRZNFNZZU9pUDBURVQ1enZ1MUlEUzVyZFhUcDlZaHZHWDRMM1NhVk5XdnlsbzNXT1FmCk5sSXZPWFU4bHZHaDAyeE9TK3RZeklSMVh0dmFhOUV6K1QyN0p4ei9meHhnK2tHRmRES3BBK0tQeitvZHRKL1YKYTYvc2N6UWhaczhtTWt3L0Y3MzJxS1JtWG83bm9pTjhYRjAxSFBiT1pVdFpGZjJ6L2hGMHhKaEVMNlRNWTNlNwpZNnZ4UFoyMGVobTR5cUk1Q2RqcWN1WFNwL0xhbFNJOTBsb0ZMMU5SZFRuREgzZ1BNUWM3VE9KenIzQUI0bmxjCmJIU0ZsNkFvN2J1U3EvOTJ4MmdwMjRRT2w0UURkdlVZaVFJREFRQUJvMEl3UURBT0JnTlZIUThCQWY4RUJBTUMKQXFRd0hRWURWUjBsQkJZd0ZBWUlLd1lCQlFVSEF3RUdDQ3NHQVFVRkJ3TUNNQThHQTFVZEV3RUIvd1FGTUFNQgpBZjh3RFFZSktvWklodmNOQVFFTEJRQURnZ0VCQUtJQUc5T2E4SndtSzBUaGVtc2RxdjhvdkhZUk5XTHBWOVBhCkJNejJhQklFQVlvMURxQmFaQWFkdWZKa0k1bmFoTC81K2NaQXp3M2s4RmpYN2plT1ErYmlPaS9TNlU4K0FNZEUKZnZvdVR5N05Kb0xXM1NUclhCcjJnYzY3RUtLQ2JGQmsxYzM3b21KSUhhZU15aWNkRHY0SHRYTExDcUtrYk54aAo0NGQ2YUpzL3lNZm9kZGFhZFN0L1RwMGZtaHNPMTR5OUp3RDFWL2s1M3ppUmxDcXNYVUtBK05vejhqRC8wVkI5CnFyd0dpWGk4S1ZsZS9LYjFDZktOM1VhczdBRHlxbVVEUGNKY2tQMGM5QnBRQzlLYTJqZHhzb0hvWi8vSG5SVGYKalc2dExlcjN1UHZpek5qM2swcWt2SVAydVVJNDg0MkJjQmUrbVB1NlJoeVozdWt4elNVPQotLS0tLUVORCBDRVJUSUZJQ0FURS0tLS0t
  key.pem: LS0tLS1CRUdJTiBSU0EgUFJJVkFURSBLRVktLS0tLQpNSUlFcEFJQkFBS0NBUUVBdklFVW5YdlBkSDFra2lJM2JPc01wQ0Zpb3FoN0dCK1ZtSmE5Q2RoNEQ3bWhiMWhoCjFDWHZNblZtQVduUE9UYWRvUHRZNFNZZU9pUDBURVQ1enZ1MUlEUzVyZFhUcDlZaHZHWDRMM1NhVk5XdnlsbzMKV09RZk5sSXZPWFU4bHZHaDAyeE9TK3RZeklSMVh0dmFhOUV6K1QyN0p4ei9meHhnK2tHRmRES3BBK0tQeitvZAp0Si9WYTYvc2N6UWhaczhtTWt3L0Y3MzJxS1JtWG83bm9pTjhYRjAxSFBiT1pVdFpGZjJ6L2hGMHhKaEVMNlRNClkzZTdZNnZ4UFoyMGVobTR5cUk1Q2RqcWN1WFNwL0xhbFNJOTBsb0ZMMU5SZFRuREgzZ1BNUWM3VE9KenIzQUIKNG5sY2JIU0ZsNkFvN2J1U3EvOTJ4MmdwMjRRT2w0UURkdlVZaVFJREFRQUJBb0lCQVFDU1hGTHFXQWhpdFQyUwpMVmtGaTVjY0ZRUGxzWlVwek5RMVRzem1TUm9uYzRWQjA4alpsTDZkV2dQaWt3b2ZyU1ZFcWdOL2hUNHcvRnVoCm9HaXA2a3ZlL3JFd3BQYWF1U3NtZ2JIcS9za1psM1RQVTY3bnFQQUhHRmFzY1RlakoyZnpwWU5CZFRGVVVvQmoKTDZidTBkZGQ3UzFVR0RMVXVlOGVRQ05qYmpaRzJadnhiclhHQ1hTcjZtankvUTI2UkhrM0JSZXZ6UlFEMXIzbgpsSUxGdm9ueHNoTnVvU2xGVmJlTXNoN0JQQlBkbmR0MGNwZDRLcW5oQ0NCZVk0YUlsNmQ2eVJ1K1h4akhmRWRUCjlFTXhjYjJidEIzWHUrNTBtSWJsd1NEK2ZkVkFJUmFYeFRNMlc2dys4ZEZNSjFidXBRbTRLKy9KMC9UMko5b0sKRWpzdno5WVZBb0dCQU9td2t0NXpMVW5GVkNCR1p1aWJhTGRhcUFncy9pNldDcnJzL2xKd0VMb0grWDA4ZFkyWApIMS95ay8xVzZlbFFWVUEwOWg0dEZXSm1JM3BiT0c4d25iVU53MGVIZmlodkU2N0QvdlpXTi83b2FOUDZrdXdhCmNoTWRvaE5JNmhpSXd0cGo2L3JrVEIvTENtaXFWUHlEWXc2U0tiKzh5TktMZE1VdkFDZUpCRXVqQW9HQkFNNkEKS2NsUHNGeStrUzZDQzh4YkUvMER1eTZxc1BPQ3BBdDVDZWNGMHhHZHhBOXp4ZUdBWkxBTk5vZ0dPRjRrVTQxSwo0V20rRFoyNFFIV2FtWEp4dkhOZlZSdVVwSkR6UFJHcGdWSXJJNEMwMWprN0xxYy9VNEtpK2lYVGxWZDE0cWtJClVzalJTOUVrSU4yN3VIQzRnYnpoRW9PbXlOS0Q0U1JTQ2xyellrM2pBb0dBZUV0MHp4M3JDamFSLzZzOS9pOUIKMEdEU2JxTDZsWENYUlhJSjJOWG5SbHdraWRzOWlBMXJFVEVHRFR0WVhjb0VtSENxNFEzRUhFc0hxRXljMkYvbQpUdlV1dVB0K2JjSUFGODY4eUlISmdXYVJ6ODBGSkpUWWRBNmxCOWhZNlJnOWRiNUtFM1RCMnZ2aDk4NzJ3S1hCCnNCWjlkejN2QXJMWEFVb1lna0Y5L0pFQ2dZQmRObzhtTnhtR0UrT1hHYzdYbFRsRm1ieVJ5UzBORHFpY0lTdnUKSTd2dUZNZ2VyWVRpVU1HaWtxUk43SGpmVGdpRkhBcjZYM2JuL2ZiaTMwRnEzcHBSZmZQOStpLzYya0Z6eW83OApsMHAwVzZ6anNxcFJobzFjeDlLZzVveGdLVytDRzZhNnpYY3ExZU1jRkJPaWxqYkNHdHJ2b0liQU9CV1YvbzU4CkZhY0hQd0tCZ1FERS9nb2sxZ3VEaGVXUmJEaTdpNVVqd0ZqcnRJZ1hVbTA5N29yOW5Mb2dibFdIK0EyWmgvaG8KQ0hmekdLMUtnZytTd1I2YlRhZ29wRGVCMkRnNTk2ODFwTTQ4ZjVYbzV6NkJUejhFMVFPREpIRlkyNlNJNTlIRwpwZFlWMno5QmdxaDZKQWprZWhQWDlYMWFCcTRrVkpCQzg5MDBOUk1pbG1EdlBISjNhU1EyT0E9PQotLS0tLUVORCBSU0EgUFJJVkFURSBLRVktLS0tLQ==
---
apiVersion: admissionregistration.k8s.io/v1beta1
kind: ValidatingWebhookConfiguration
metadata:
  name: linkerd-sp-validator-webhook-config
  labels:
    linkerd.io/control-plane-component: sp-validator
    linkerd.io/control-plane-ns: linkerd
webhooks:
- name: linkerd-sp-validator.linkerd.io
  namespaceSelector:
    matchExpressions:
    - key: config.linkerd.io/admission-webhooks
      operator: NotIn
      values:
      - disabled
  clientConfig:
    service:
      name: linkerd-sp-validator
      namespace: linkerd
      path: "/"
    caBundle: LS0tLS1CRUdJTiBDRVJUSUZJQ0FURS0tLS0tCk1JSURJakNDQWdxZ0F3SUJBZ0lRQkhsRWhOb3Y0Z1hHT0EzbGFOamErekFOQmdrcWhraUc5dzBCQVFzRkFEQXIKTVNrd0p3WURWUVFERXlCc2FXNXJaWEprTFhOd0xYWmhiR2xrWVhSdmNpNXNhVzVyWlhKa0xuTjJZekFlRncweApPVEE0TURjeU1UTTJOREJhRncweU1EQTRNRFl5TVRNMk5EQmFNQ3N4S1RBbkJnTlZCQU1USUd4cGJtdGxjbVF0CmMzQXRkbUZzYVdSaGRHOXlMbXhwYm10bGNtUXVjM1pqTUlJQklqQU5CZ2txaGtpRzl3MEJBUUVGQUFPQ0FROEEKTUlJQkNnS0NBUUVBdklFVW5YdlBkSDFra2lJM2JPc01wQ0Zpb3FoN0dCK1ZtSmE5Q2RoNEQ3bWhiMWhoMUNYdgpNblZtQVduUE9UYWRvUHRZNFNZZU9pUDBURVQ1enZ1MUlEUzVyZFhUcDlZaHZHWDRMM1NhVk5XdnlsbzNXT1FmCk5sSXZPWFU4bHZHaDAyeE9TK3RZeklSMVh0dmFhOUV6K1QyN0p4ei9meHhnK2tHRmRES3BBK0tQeitvZHRKL1YKYTYvc2N6UWhaczhtTWt3L0Y3MzJxS1JtWG83bm9pTjhYRjAxSFBiT1pVdFpGZjJ6L2hGMHhKaEVMNlRNWTNlNwpZNnZ4UFoyMGVobTR5cUk1Q2RqcWN1WFNwL0xhbFNJOTBsb0ZMMU5SZFRuREgzZ1BNUWM3VE9KenIzQUI0bmxjCmJIU0ZsNkFvN2J1U3EvOTJ4MmdwMjRRT2w0UURkdlVZaVFJREFRQUJvMEl3UURBT0JnTlZIUThCQWY4RUJBTUMKQXFRd0hRWURWUjBsQkJZd0ZBWUlLd1lCQlFVSEF3RUdDQ3NHQVFVRkJ3TUNNQThHQTFVZEV3RUIvd1FGTUFNQgpBZjh3RFFZSktvWklodmNOQVFFTEJRQURnZ0VCQUtJQUc5T2E4SndtSzBUaGVtc2RxdjhvdkhZUk5XTHBWOVBhCkJNejJhQklFQVlvMURxQmFaQWFkdWZKa0k1bmFoTC81K2NaQXp3M2s4RmpYN2plT1ErYmlPaS9TNlU4K0FNZEUKZnZvdVR5N05Kb0xXM1NUclhCcjJnYzY3RUtLQ2JGQmsxYzM3b21KSUhhZU15aWNkRHY0SHRYTExDcUtrYk54aAo0NGQ2YUpzL3lNZm9kZGFhZFN0L1RwMGZtaHNPMTR5OUp3RDFWL2s1M3ppUmxDcXNYVUtBK05vejhqRC8wVkI5CnFyd0dpWGk4S1ZsZS9LYjFDZktOM1VhczdBRHlxbVVEUGNKY2tQMGM5QnBRQzlLYTJqZHhzb0hvWi8vSG5SVGYKalc2dExlcjN1UHZpek5qM2swcWt2SVAydVVJNDg0MkJjQmUrbVB1NlJoeVozdWt4elNVPQotLS0tLUVORCBDRVJUSUZJQ0FURS0tLS0t
  failurePolicy: Ignore
  rules:
  - operations: [ "CREATE" , "UPDATE" ]
    apiGroups: ["linkerd.io"]
    apiVersions: ["v1alpha1", "v1alpha2"]
    resources: ["serviceprofiles"]
  sideEffects: None
---
###
### Tap RBAC
###
---
kind: ClusterRole
apiVersion: rbac.authorization.k8s.io/v1
metadata:
  name: linkerd-linkerd-tap
  labels:
    linkerd.io/control-plane-component: tap
    linkerd.io/control-plane-ns: linkerd
rules:
- apiGroups: [""]
  resources: ["pods", "services", "replicationcontrollers", "namespaces", "nodes"]
  verbs: ["list", "get", "watch"]
- apiGroups: ["extensions", "apps"]
  resources: ["daemonsets", "deployments", "replicasets", "statefulsets"]
  verbs: ["list", "get", "watch"]
- apiGroups: ["extensions", "batch"]
  resources: ["cronjobs", "jobs"]
  verbs: ["list" , "get", "watch"]
---
kind: ClusterRole
apiVersion: rbac.authorization.k8s.io/v1
metadata:
  name: linkerd-linkerd-tap-admin
  labels:
    linkerd.io/control-plane-component: tap
    linkerd.io/control-plane-ns: linkerd
rules:
- apiGroups: ["tap.linkerd.io"]
  resources: ["*"]
  verbs: ["watch"]
---
kind: ClusterRoleBinding
apiVersion: rbac.authorization.k8s.io/v1
metadata:
  name: linkerd-linkerd-tap
  labels:
    linkerd.io/control-plane-component: tap
    linkerd.io/control-plane-ns: linkerd
roleRef:
  apiGroup: rbac.authorization.k8s.io
  kind: ClusterRole
  name: linkerd-linkerd-tap
subjects:
- kind: ServiceAccount
  name: linkerd-tap
  namespace: linkerd
---
apiVersion: rbac.authorization.k8s.io/v1
kind: ClusterRoleBinding
metadata:
  name: linkerd-linkerd-tap-auth-delegator
  labels:
    linkerd.io/control-plane-component: tap
    linkerd.io/control-plane-ns: linkerd
roleRef:
  apiGroup: rbac.authorization.k8s.io
  kind: ClusterRole
  name: system:auth-delegator
subjects:
- kind: ServiceAccount
  name: linkerd-tap
  namespace: linkerd
---
kind: ServiceAccount
apiVersion: v1
metadata:
  name: linkerd-tap
  namespace: linkerd
  labels:
    linkerd.io/control-plane-component: tap
    linkerd.io/control-plane-ns: linkerd
---
apiVersion: rbac.authorization.k8s.io/v1
kind: RoleBinding
metadata:
  name: linkerd-linkerd-tap-auth-reader
  namespace: kube-system
  labels:
    linkerd.io/control-plane-component: tap
    linkerd.io/control-plane-ns: linkerd
roleRef:
  apiGroup: rbac.authorization.k8s.io
  kind: Role
  name: extension-apiserver-authentication-reader
subjects:
- kind: ServiceAccount
  name: linkerd-tap
  namespace: linkerd
---
kind: Secret
apiVersion: v1
metadata:
  name: linkerd-tap-tls
  namespace: linkerd
  labels:
    linkerd.io/control-plane-component: tap
    linkerd.io/control-plane-ns: linkerd
  annotations:
    linkerd.io/created-by: linkerd/cli dev-undefined
type: Opaque
data:
  crt.pem: LS0tLS1CRUdJTiBDRVJUSUZJQ0FURS0tLS0tCk1JSURFRENDQWZpZ0F3SUJBZ0lRRlNhSmJjd0ZrMHNvclpsUENLUmhuakFOQmdrcWhraUc5dzBCQVFzRkFEQWkKTVNBd0hnWURWUVFERXhkc2FXNXJaWEprTFhSaGNDNXNhVzVyWlhKa0xuTjJZekFlRncweE9UQTRNRGN5TVRNMgpOREJhRncweU1EQTRNRFl5TVRNMk5EQmFNQ0l4SURBZUJnTlZCQU1URjJ4cGJtdGxjbVF0ZEdGd0xteHBibXRsCmNtUXVjM1pqTUlJQklqQU5CZ2txaGtpRzl3MEJBUUVGQUFPQ0FROEFNSUlCQ2dLQ0FRRUF1UTRhb3hLSWVnUncKZW5FWHY0QVBjWTc0SnNqNUJXSEhwMUJzY1d1Y24weEwrcEo5UnJDRXphOURXcklad2JTazhpNnlHYnpQWTZCaQpHdlIxK0NMRkZNR1VraERuS1lINk9hNzlvTXN3WGZEc1lmKzVFNU12WlZGay9XeW03ck5GWWhqWXNmengzdTY3CldWbFgyRTBGaHBrU1pMUGN6bHNCQzFzN0hxVzV4TnBYUmc2WDJqYlFWZ0xMdUNsL3FjZE05MzRsay81ODNtT3kKeVIwSkQvV3RMc3VxdVIrOWJZSjlVYXUrbGpqZUc3U1h0UVYrdkR5VDNscEZ2SFpraG5sSm53am9XN0RIN3dPNwplK0ZQc3FmOG9nQk8xUlBmUEhNakRZRERoVlJUTWRKVFpZK2VlcFc5VjVGbGJvRFZvOUtOMlhTSVRkbVJsWmF0CjJuRng3TU83YndJREFRQUJvMEl3UURBT0JnTlZIUThCQWY4RUJBTUNBcVF3SFFZRFZSMGxCQll3RkFZSUt3WUIKQlFVSEF3RUdDQ3NHQVFVRkJ3TUNNQThHQTFVZEV3RUIvd1FGTUFNQkFmOHdEUVlKS29aSWh2Y05BUUVMQlFBRApnZ0VCQUZNd3hXVnV1NFMzMi9LSVhsdURsR3dpQjh0YzFCTEVRQzUyY3hhNERodnBGNFkwZmRSOXRwMDN3S1VYClRlRWp6OUMyYzBFTW1EcVpheDVsQmxaaDBtWUFpNFowSUZkbXg4Q0FLYWowUVV1MEdQL1Jmd0taYWFuTjhBbEUKbCtRQjRLWG1ZNjRnOFZUUXR0VXhNL2FZdjkrU0FrMlcvbkZiZTFjUXpHbGFCSVh2WW9Da1N3TDFiTEpDV0N2WQowaEtteFhYdGpHZmpqZXJGTk9CTUdRZkJmQ0czZUJTZE45aS8rOEs3NS9FM21EV01iTGMwVHU2OEFsdWRxVUJRCmZsbngrNXlUaUtlaExhaW9BY0psTldrOVRCSEcySSswLy9tNTM4VGhYbnZ2ZC9uTXdTWitJbEZiVUpvbEo3Rk4KNXVUNG91Vm8xUU9BTlh3Nk5LWU1PT0VURXo0PQotLS0tLUVORCBDRVJUSUZJQ0FURS0tLS0t
  key.pem: LS0tLS1CRUdJTiBSU0EgUFJJVkFURSBLRVktLS0tLQpNSUlFb3dJQkFBS0NBUUVBdVE0YW94S0llZ1J3ZW5FWHY0QVBjWTc0SnNqNUJXSEhwMUJzY1d1Y24weEwrcEo5ClJyQ0V6YTlEV3JJWndiU2s4aTZ5R2J6UFk2QmlHdlIxK0NMRkZNR1VraERuS1lINk9hNzlvTXN3WGZEc1lmKzUKRTVNdlpWRmsvV3ltN3JORlloallzZnp4M3U2N1dWbFgyRTBGaHBrU1pMUGN6bHNCQzFzN0hxVzV4TnBYUmc2WAoyamJRVmdMTHVDbC9xY2RNOTM0bGsvNTgzbU95eVIwSkQvV3RMc3VxdVIrOWJZSjlVYXUrbGpqZUc3U1h0UVYrCnZEeVQzbHBGdkhaa2hubEpud2pvVzdESDd3TzdlK0ZQc3FmOG9nQk8xUlBmUEhNakRZRERoVlJUTWRKVFpZK2UKZXBXOVY1Rmxib0RWbzlLTjJYU0lUZG1SbFphdDJuRng3TU83YndJREFRQUJBb0lCQVFDdUtVNzZjS1BQS2tSdApoK2hReTRZOVdzL0RPTnZjcTlUS2E4OVR3M0tKSGJaWUlld1RUbWYrYUZkY2tVZmFYVmZyc2ZUZWNpdEEyUjNiCnZuMFVSaXp6UnVpN3UzckRQdGV2MkRoTlQwMjY2OWFjdUo2SGhMdFRnSklxVEVxalZrY1Rkc3ppWG11SVkyZ2gKUkF0L3Y2VldzdE56d1M4cmFzeUYwcHZHVVRTUHhVK29Vcm9BYm54TmRnMzRzbzBrR1lDRDJUbGk3ZmRvTWRuQQpRZWovUVp5aFFDTkorUWxJUGEyN2VkN3R5TWNVN3NpdXQ2aGVBRUJqT3AzVXJLS1BwUnc4VHhZNTltZ05oamt2CjVnT3FhZmV2U0ZPZS96TzNnNFpheXVoU3c5N1ZXR3NwZ0NvbmZETy8vNlZabG44cVlkdmQrNWdTTVBtanBKVlIKZCtRcE9BVmhBb0dCQU9VZmUyVkxXR1JlQVlidXhwdWt5OUFtRlkxSGN2eWN3SXlVZmphWEVUNDQvc0hXODdtMwo0MkVaK3BiYUd2ZE5VOVZtNytCblJ2WFBLVzlCaVNDT0dSSVppSDFWTnQ0d0ZMaTI1ZGNIamlZYitxbVNyUGpkCmI3MThHMTN3SU90L1ZsSDFOQW4zUU9qcmdMZm5udFgrUjlLMEtqVzRYbU4yVmpxUGd3MUZBSWdmQW9HQkFNN0QKUmExR29JSnduaHhuTXd0T08zVCtLUnVKc0Y1aUlYTW40Q1JhWUFwanN1cTUwYmdHQjV5MmdCazR6Y2ZOajVVbgpVQ0hXb2JFNFphcFhveHgvWXFkYkJRdTJaK2gxbnpCdTJJQTVoUEFJRmo1dTJ0SXI5d3FMczFLR1pTUjJScUM0Ck9nL2NFbnFEUUtHcStmUEtBeSs1NWRlbm1BYm8xM2FNOXhQZWZxS3hBb0dBR2JJOExwSVNxYjc1UU43S20yNFMKQlpnZjFxWnF1UFlEaWtDbEh3NDJPdG85aUJQSlpjeS96WVlTV3BTL2JYallyQmhOVXNlQ1o5TUIvSjVHK01XMgovaGFxL2hOdWdlQzJrampBOGlyQXdIbG0xVm5EMkcxTk9OMFFYS3F2cG5temZxR1hZbjYrWXVEMm9LbHpZT0NSCndZbS9LaU14UXNwa3hWQ1BEQS92RFZVQ2dZQUtUQzlzTWRoTXBzODVHdXF2NVhXUW5oZnVCeTJCaGVHa21wZlAKTjdFUTAyWlZ5bXRuZnVWaUtMUzRqTnV5MThvTzQ2WmFDUmFFZlFxVE1Vb3VZU25JcS8vVVZZRlhVb1JiSlNvagpPTG9tT2tEaFd5UUswNlc2SUxzTm9TUG9iUHVYaFpWZXROYzJ3dEsxT282NFZaZFRDUzhwVG0rRDZKVFNrcks3CmlwbEVBUUtCZ0VWb2hsNkpMNWhxcDc3dGg1RVp1VFpqUFZDUkJrU3VUeHZuY1pPUGZHemJjQUp2d05pYVZnblAKbVpnMXdKZDVMczZtbkV3QVJLOXhIRmpFbVpkdEpwSkIwY1ZhVzFvZFY4bWFQamFwRGFiNHJwR3NrL2tuRFZ5TAphWTl3M2FlakFiNlZhaVJ3bUZDZDlzOVhPYmFnQkJ4UU05bVBoTXh2WWdiQzdrSUZJUXVaCi0tLS0tRU5EIFJTQSBQUklWQVRFIEtFWS0tLS0t
---
apiVersion: apiregistration.k8s.io/v1
kind: APIService
metadata:
  name: v1alpha1.tap.linkerd.io
  labels:
    linkerd.io/control-plane-component: tap
    linkerd.io/control-plane-ns: linkerd
spec:
  group: tap.linkerd.io
  version: v1alpha1
  groupPriorityMinimum: 1000
  versionPriority: 100
  service:
    name: linkerd-tap
    namespace: linkerd
  caBundle: LS0tLS1CRUdJTiBDRVJUSUZJQ0FURS0tLS0tCk1JSURFRENDQWZpZ0F3SUJBZ0lRRlNhSmJjd0ZrMHNvclpsUENLUmhuakFOQmdrcWhraUc5dzBCQVFzRkFEQWkKTVNBd0hnWURWUVFERXhkc2FXNXJaWEprTFhSaGNDNXNhVzVyWlhKa0xuTjJZekFlRncweE9UQTRNRGN5TVRNMgpOREJhRncweU1EQTRNRFl5TVRNMk5EQmFNQ0l4SURBZUJnTlZCQU1URjJ4cGJtdGxjbVF0ZEdGd0xteHBibXRsCmNtUXVjM1pqTUlJQklqQU5CZ2txaGtpRzl3MEJBUUVGQUFPQ0FROEFNSUlCQ2dLQ0FRRUF1UTRhb3hLSWVnUncKZW5FWHY0QVBjWTc0SnNqNUJXSEhwMUJzY1d1Y24weEwrcEo5UnJDRXphOURXcklad2JTazhpNnlHYnpQWTZCaQpHdlIxK0NMRkZNR1VraERuS1lINk9hNzlvTXN3WGZEc1lmKzVFNU12WlZGay9XeW03ck5GWWhqWXNmengzdTY3CldWbFgyRTBGaHBrU1pMUGN6bHNCQzFzN0hxVzV4TnBYUmc2WDJqYlFWZ0xMdUNsL3FjZE05MzRsay81ODNtT3kKeVIwSkQvV3RMc3VxdVIrOWJZSjlVYXUrbGpqZUc3U1h0UVYrdkR5VDNscEZ2SFpraG5sSm53am9XN0RIN3dPNwplK0ZQc3FmOG9nQk8xUlBmUEhNakRZRERoVlJUTWRKVFpZK2VlcFc5VjVGbGJvRFZvOUtOMlhTSVRkbVJsWmF0CjJuRng3TU83YndJREFRQUJvMEl3UURBT0JnTlZIUThCQWY4RUJBTUNBcVF3SFFZRFZSMGxCQll3RkFZSUt3WUIKQlFVSEF3RUdDQ3NHQVFVRkJ3TUNNQThHQTFVZEV3RUIvd1FGTUFNQkFmOHdEUVlKS29aSWh2Y05BUUVMQlFBRApnZ0VCQUZNd3hXVnV1NFMzMi9LSVhsdURsR3dpQjh0YzFCTEVRQzUyY3hhNERodnBGNFkwZmRSOXRwMDN3S1VYClRlRWp6OUMyYzBFTW1EcVpheDVsQmxaaDBtWUFpNFowSUZkbXg4Q0FLYWowUVV1MEdQL1Jmd0taYWFuTjhBbEUKbCtRQjRLWG1ZNjRnOFZUUXR0VXhNL2FZdjkrU0FrMlcvbkZiZTFjUXpHbGFCSVh2WW9Da1N3TDFiTEpDV0N2WQowaEtteFhYdGpHZmpqZXJGTk9CTUdRZkJmQ0czZUJTZE45aS8rOEs3NS9FM21EV01iTGMwVHU2OEFsdWRxVUJRCmZsbngrNXlUaUtlaExhaW9BY0psTldrOVRCSEcySSswLy9tNTM4VGhYbnZ2ZC9uTXdTWitJbEZiVUpvbEo3Rk4KNXVUNG91Vm8xUU9BTlh3Nk5LWU1PT0VURXo0PQotLS0tLUVORCBDRVJUSUZJQ0FURS0tLS0t
---
###
### Control Plane PSP
###
---
apiVersion: policy/v1beta1
kind: PodSecurityPolicy
metadata:
  name: linkerd-linkerd-control-plane
  labels:
    linkerd.io/control-plane-ns: linkerd
spec:
  allowPrivilegeEscalation: false
  readOnlyRootFilesystem: true
  allowedCapabilities:
  - NET_ADMIN
  - NET_RAW
  requiredDropCapabilities:
  - ALL
  hostNetwork: false
  hostIPC: false
  hostPID: false
  seLinux:
    rule: RunAsAny
  runAsUser:
    rule: RunAsAny
  supplementalGroups:
    rule: MustRunAs
    ranges:
    - min: 1
      max: 65535
  fsGroup:
    rule: MustRunAs
    ranges:
    - min: 1
      max: 65535
  volumes:
  - configMap
  - emptyDir
  - secret
  - projected
  - downwardAPI
  - persistentVolumeClaim
---
apiVersion: rbac.authorization.k8s.io/v1
kind: Role
metadata:
  name: linkerd-psp
  namespace: linkerd
  labels:
    linkerd.io/control-plane-ns: linkerd
rules:
- apiGroups: ['policy', 'extensions']
  resources: ['podsecuritypolicies']
  verbs: ['use']
  resourceNames:
  - linkerd-linkerd-control-plane
---
apiVersion: rbac.authorization.k8s.io/v1
kind: RoleBinding
metadata:
  name: linkerd-psp
  namespace: linkerd
  labels:
    linkerd.io/control-plane-ns: linkerd
roleRef:
  kind: Role
  name: linkerd-psp
  apiGroup: rbac.authorization.k8s.io
subjects:
- kind: ServiceAccount
  name: linkerd-controller
  namespace: linkerd
- kind: ServiceAccount
  name: linkerd-destination
  namespace: linkerd
- kind: ServiceAccount
  name: linkerd-grafana
  namespace: linkerd
- kind: ServiceAccount
  name: linkerd-heartbeat
  namespace: linkerd
- kind: ServiceAccount
  name: linkerd-identity
  namespace: linkerd
- kind: ServiceAccount
  name: linkerd-prometheus
  namespace: linkerd
- kind: ServiceAccount
  name: linkerd-proxy-injector
  namespace: linkerd
- kind: ServiceAccount
  name: linkerd-sp-validator
  namespace: linkerd
- kind: ServiceAccount
  name: linkerd-tap
  namespace: linkerd
- kind: ServiceAccount
  name: linkerd-web
  namespace: linkerd

---
kind: ConfigMap
apiVersion: v1
metadata:
  name: linkerd-config
  namespace: linkerd
  labels:
    linkerd.io/control-plane-component: controller
    linkerd.io/control-plane-ns: linkerd
  annotations:
    linkerd.io/created-by: linkerd/cli dev-undefined
data:
  global: |
    {"linkerdNamespace":"linkerd","cniEnabled":false,"version":"UPGRADE-CONTROL-PLANE-VERSION","identityContext":{"trustDomain":"cluster.local","trustAnchorsPem":"-----BEGIN CERTIFICATE-----\nMIIBwDCCAWagAwIBAgIQMvd1QnGUJzXVUt3gNh7rWjAKBggqhkjOPQQDAjApMScw\nJQYDVQQDEx5pZGVudGl0eS5saW5rZXJkLmNsdXN0ZXIubG9jYWwwHhcNMjAwNDA2\nMTAzOTUxWhcNMzAwNDA0MTAzOTUxWjApMScwJQYDVQQDEx5pZGVudGl0eS5saW5r\nZXJkLmNsdXN0ZXIubG9jYWwwWTATBgcqhkjOPQIBBggqhkjOPQMBBwNCAAQ19nmg\nQ8l+EMofPxas7HUlOJE5avps6b6Q97Y71Waw3rdXYNCPqMxa4PedPc5VKGje6eqJ\nAo5mX29HeMcUw/y3o3AwbjAOBgNVHQ8BAf8EBAMCAQYwEgYDVR0TAQH/BAgwBgEB\n/wIBATAdBgNVHQ4EFgQUfxv+BcCt5v7oF7PXJ9xY+JambdwwKQYDVR0RBCIwIIIe\naWRlbnRpdHkubGlua2VyZC5jbHVzdGVyLmxvY2FsMAoGCCqGSM49BAMCA0gAMEUC\nIQCM8UfevR53SVGDd/4MgXMlVqC3Vh8oDiM0UToj2wsjNgIgLnZgogrqjK0KRo9R\nSxZLbJKt6SJIIY9dw5gzQpUQR2U=\n-----END CERTIFICATE-----\n","issuanceLifetime":"86400s","clockSkewAllowance":"20s","scheme":"linkerd.io/tls"},"autoInjectContext":null,"omitWebhookSideEffects":false,"clusterDomain":"cluster.local","endpointSliceEnabled":false}
  proxy: |
    {"proxyImage":{"imageName":"gcr.io/linkerd-io/proxy","pullPolicy":"IfNotPresent"},"proxyInitImage":{"imageName":"gcr.io/linkerd-io/proxy-init","pullPolicy":"IfNotPresent"},"controlPort":{"port":4190},"ignoreInboundPorts":[],"ignoreOutboundPorts":[],"inboundPort":{"port":4143},"adminPort":{"port":4191},"outboundPort":{"port":4140},"resource":{"requestCpu":"100m","requestMemory":"20Mi","limitCpu":"1","limitMemory":"250Mi"},"proxyUid":"2102","logLevel":{"level":"warn,linkerd=info"},"disableExternalProfiles":true,"proxyVersion":"UPGRADE-PROXY-VERSION","proxyInitImageVersion":"v1.3.4","debugImage":{"imageName":"gcr.io/linkerd-io/debug","pullPolicy":"IfNotPresent"},"debugImageVersion":"UPGRADE-DEBUG-VERSION","destinationGetNetworks":"DST-GET-NETWORKS","logFormat":"plain","outboundConnectTimeout":"","inboundConnectTimeout":""}
  install: |
    {"cliVersion":"dev-undefined","flags":[]}
---
###
### Identity Controller Service
###
---
kind: Secret
apiVersion: v1
metadata:
  name: linkerd-identity-issuer
  namespace: linkerd
  labels:
    linkerd.io/control-plane-component: identity
    linkerd.io/control-plane-ns: linkerd
  annotations:
    linkerd.io/created-by: linkerd/cli dev-undefined
    linkerd.io/identity-issuer-expiry: 2030-04-04T10:40:04Z
data:
  crt.pem: LS0tLS1CRUdJTiBDRVJUSUZJQ0FURS0tLS0tCk1JSUJ3RENDQVdlZ0F3SUJBZ0lSQUxEaXZ5V1hPWVB1OU5qdmxQbzVyQll3Q2dZSUtvWkl6ajBFQXdJd0tURW4KTUNVR0ExVUVBeE1lYVdSbGJuUnBkSGt1YkdsdWEyVnlaQzVqYkhWemRHVnlMbXh2WTJGc01CNFhEVEl3TURRdwpOakV3TkRBd05Gb1hEVE13TURRd05ERXdOREF3TkZvd0tURW5NQ1VHQTFVRUF4TWVhV1JsYm5ScGRIa3ViR2x1CmEyVnlaQzVqYkhWemRHVnlMbXh2WTJGc01Ga3dFd1lIS29aSXpqMENBUVlJS29aSXpqMERBUWNEUWdBRUhBSzcKNjQ5YVM2Sk9ESC9McnFjdHlxazluZTlLVmNGZmp4RjVLd0hYaCsvQzUzYlZ0ME9sZlZFSGt6cmI4bGM1dnMyWAp0SFhBV2VDYlVZQldPSkpBZktOd01HNHdEZ1lEVlIwUEFRSC9CQVFEQWdFR01CSUdBMVVkRXdFQi93UUlNQVlCCkFmOENBUUF3SFFZRFZSME9CQllFRkJSMkZnUm5WUWZ2bTA1eHpYVm5RWGpVYkRzNU1Da0dBMVVkRVFRaU1DQ0MKSG1sa1pXNTBhWFI1TG14cGJtdGxjbVF1WTJ4MWMzUmxjaTVzYjJOaGJEQUtCZ2dxaGtqT1BRUURBZ05IQURCRQpBaUJRQURPN04vN3J4RU5jcDRVWWxoSi9Va3JtU1BmbzB5OWEycnczRTJOUDJBSWdZU25tUllQM2RYZEJ3TVB6CkU1UVZlY0VPb0tjL0VrVjhudDFuR0FuSU5yVT0KLS0tLS1FTkQgQ0VSVElGSUNBVEUtLS0tLQ==
  key.pem: LS0tLS1CRUdJTiBFQyBQUklWQVRFIEtFWS0tLS0tCk1IY0NBUUVFSUd0cEJrT0hjVENqOVZQcXBtMG5TSFpYOXZmdXN3RWx5R1dJQVJ1NlUwQTJvQW9HQ0NxR1NNNDkKQXdFSG9VUURRZ0FFSEFLNzY0OWFTNkpPREgvTHJxY3R5cWs5bmU5S1ZjRmZqeEY1S3dIWGgrL0M1M2JWdDBPbApmVkVIa3pyYjhsYzV2czJYdEhYQVdlQ2JVWUJXT0pKQWZBPT0KLS0tLS1FTkQgRUMgUFJJVkFURSBLRVktLS0tLQ==
---
kind: Service
apiVersion: v1
metadata:
  name: linkerd-identity
  namespace: linkerd
  labels:
    linkerd.io/control-plane-component: identity
    linkerd.io/control-plane-ns: linkerd
  annotations:
    linkerd.io/created-by: linkerd/cli dev-undefined
spec:
  type: ClusterIP
  selector:
    linkerd.io/control-plane-component: identity
  ports:
  - name: grpc
    port: 8080
    targetPort: 8080
---
apiVersion: apps/v1
kind: Deployment
metadata:
  annotations:
    linkerd.io/created-by: linkerd/cli dev-undefined
  labels:
    app.kubernetes.io/name: identity
    app.kubernetes.io/part-of: Linkerd
    app.kubernetes.io/version: UPGRADE-CONTROL-PLANE-VERSION
    linkerd.io/control-plane-component: identity
    linkerd.io/control-plane-ns: linkerd
  name: linkerd-identity
  namespace: linkerd
spec:
  replicas: 1
  selector:
    matchLabels:
      linkerd.io/control-plane-component: identity
      linkerd.io/control-plane-ns: linkerd
      linkerd.io/proxy-deployment: linkerd-identity
  template:
    metadata:
      annotations:
        linkerd.io/created-by: linkerd/cli dev-undefined
        linkerd.io/identity-mode: default
        linkerd.io/proxy-version: UPGRADE-PROXY-VERSION
      labels:
        linkerd.io/control-plane-component: identity
        linkerd.io/control-plane-ns: linkerd
        linkerd.io/workload-ns: linkerd
        linkerd.io/proxy-deployment: linkerd-identity
    spec:
      nodeSelector:
        beta.kubernetes.io/os: linux
      containers:
      - args:
        - identity
        - -log-level=info
        image: gcr.io/linkerd-io/controller:UPGRADE-CONTROL-PLANE-VERSION
        imagePullPolicy: IfNotPresent
        livenessProbe:
          httpGet:
            path: /ping
            port: 9990
          initialDelaySeconds: 10
        name: identity
        ports:
        - containerPort: 8080
          name: grpc
        - containerPort: 9990
          name: admin-http
        readinessProbe:
          failureThreshold: 7
          httpGet:
            path: /ready
            port: 9990
        securityContext:
          runAsUser: 2103
        volumeMounts:
        - mountPath: /var/run/linkerd/config
          name: config
        - mountPath: /var/run/linkerd/identity/issuer
          name: identity-issuer
      - env:
        - name: LINKERD2_PROXY_LOG
          value: warn,linkerd=info
        - name: LINKERD2_PROXY_LOG_FORMAT
          value: plain
        - name: LINKERD2_PROXY_DESTINATION_SVC_ADDR
          value: linkerd-dst.linkerd.svc.cluster.local:8086
        - name: LINKERD2_PROXY_DESTINATION_GET_NETWORKS
          value: "10.0.0.0/8,172.16.0.0/12,192.168.0.0/16"
        - name: LINKERD2_PROXY_INBOUND_CONNECT_TIMEOUT
          value: "100ms"
        - name: LINKERD2_PROXY_OUTBOUND_CONNECT_TIMEOUT
          value: "1000ms"
        - name: LINKERD2_PROXY_CONTROL_LISTEN_ADDR
          value: 0.0.0.0:4190
        - name: LINKERD2_PROXY_ADMIN_LISTEN_ADDR
          value: 0.0.0.0:4191
        - name: LINKERD2_PROXY_OUTBOUND_LISTEN_ADDR
          value: 127.0.0.1:4140
        - name: LINKERD2_PROXY_INBOUND_LISTEN_ADDR
          value: 0.0.0.0:4143
        - name: LINKERD2_PROXY_DESTINATION_GET_SUFFIXES
          value: svc.cluster.local.
        - name: LINKERD2_PROXY_DESTINATION_PROFILE_SUFFIXES
          value: svc.cluster.local.
        - name: LINKERD2_PROXY_INBOUND_ACCEPT_KEEPALIVE
          value: 10000ms
        - name: LINKERD2_PROXY_OUTBOUND_CONNECT_KEEPALIVE
          value: 10000ms
        - name: _pod_ns
          valueFrom:
            fieldRef:
              fieldPath: metadata.namespace
        - name: _pod_nodeName
          valueFrom:
             fieldRef:
              fieldPath: spec.nodeName
        - name: LINKERD2_PROXY_DESTINATION_CONTEXT
          value: |
            {"ns":"$(_pod_ns)", "nodeName":"$(_pod_nodeName)"}
        - name: LINKERD2_PROXY_IDENTITY_DIR
          value: /var/run/linkerd/identity/end-entity
        - name: LINKERD2_PROXY_IDENTITY_TRUST_ANCHORS
          value: |
            -----BEGIN CERTIFICATE-----
            MIIBwDCCAWagAwIBAgIQMvd1QnGUJzXVUt3gNh7rWjAKBggqhkjOPQQDAjApMScw
            JQYDVQQDEx5pZGVudGl0eS5saW5rZXJkLmNsdXN0ZXIubG9jYWwwHhcNMjAwNDA2
            MTAzOTUxWhcNMzAwNDA0MTAzOTUxWjApMScwJQYDVQQDEx5pZGVudGl0eS5saW5r
            ZXJkLmNsdXN0ZXIubG9jYWwwWTATBgcqhkjOPQIBBggqhkjOPQMBBwNCAAQ19nmg
            Q8l+EMofPxas7HUlOJE5avps6b6Q97Y71Waw3rdXYNCPqMxa4PedPc5VKGje6eqJ
            Ao5mX29HeMcUw/y3o3AwbjAOBgNVHQ8BAf8EBAMCAQYwEgYDVR0TAQH/BAgwBgEB
            /wIBATAdBgNVHQ4EFgQUfxv+BcCt5v7oF7PXJ9xY+JambdwwKQYDVR0RBCIwIIIe
            aWRlbnRpdHkubGlua2VyZC5jbHVzdGVyLmxvY2FsMAoGCCqGSM49BAMCA0gAMEUC
            IQCM8UfevR53SVGDd/4MgXMlVqC3Vh8oDiM0UToj2wsjNgIgLnZgogrqjK0KRo9R
            SxZLbJKt6SJIIY9dw5gzQpUQR2U=
            -----END CERTIFICATE-----
        - name: LINKERD2_PROXY_IDENTITY_TOKEN_FILE
          value: /var/run/secrets/kubernetes.io/serviceaccount/token
        - name: LINKERD2_PROXY_IDENTITY_SVC_ADDR
          value: localhost.:8080
        - name: _pod_sa
          valueFrom:
            fieldRef:
              fieldPath: spec.serviceAccountName
        - name: _l5d_ns
          value: linkerd
        - name: _l5d_trustdomain
          value: cluster.local
        - name: LINKERD2_PROXY_IDENTITY_LOCAL_NAME
          value: $(_pod_sa).$(_pod_ns).serviceaccount.identity.$(_l5d_ns).$(_l5d_trustdomain)
        - name: LINKERD2_PROXY_IDENTITY_SVC_NAME
          value: linkerd-identity.$(_l5d_ns).serviceaccount.identity.$(_l5d_ns).$(_l5d_trustdomain)
        - name: LINKERD2_PROXY_DESTINATION_SVC_NAME
          value: linkerd-destination.$(_l5d_ns).serviceaccount.identity.$(_l5d_ns).$(_l5d_trustdomain)
        - name: LINKERD2_PROXY_TAP_SVC_NAME
          value: linkerd-tap.$(_l5d_ns).serviceaccount.identity.$(_l5d_ns).$(_l5d_trustdomain)
        image: gcr.io/linkerd-io/proxy:UPGRADE-PROXY-VERSION
        imagePullPolicy: IfNotPresent
        livenessProbe:
          httpGet:
            path: /live
            port: 4191
          initialDelaySeconds: 10
        name: linkerd-proxy
        ports:
        - containerPort: 4143
          name: linkerd-proxy
        - containerPort: 4191
          name: linkerd-admin
        readinessProbe:
          httpGet:
            path: /ready
            port: 4191
          initialDelaySeconds: 2
        resources:
        securityContext:
          allowPrivilegeEscalation: false
          readOnlyRootFilesystem: true
          runAsUser: 2102
        terminationMessagePolicy: FallbackToLogsOnError
        volumeMounts:
        - mountPath: /var/run/linkerd/identity/end-entity
          name: linkerd-identity-end-entity
      initContainers:
      - args:
        - --incoming-proxy-port
        - "4143"
        - --outgoing-proxy-port
        - "4140"
        - --proxy-uid
        - "2102"
        - --inbound-ports-to-ignore
        - 4190,4191
        - --outbound-ports-to-ignore
        - "443"
        image: gcr.io/linkerd-io/proxy-init:v1.3.4
        imagePullPolicy: IfNotPresent
        name: linkerd-init
        resources:
          limits:
            cpu: "100m"
            memory: "50Mi"
          requests:
            cpu: "10m"
            memory: "10Mi"
        securityContext:
          allowPrivilegeEscalation: false
          capabilities:
            add:
            - NET_ADMIN
            - NET_RAW
          privileged: false
          readOnlyRootFilesystem: true
          runAsNonRoot: false
          runAsUser: 0
        terminationMessagePolicy: FallbackToLogsOnError
        volumeMounts:
        - mountPath: /run
          name: linkerd-proxy-init-xtables-lock
      serviceAccountName: linkerd-identity
      volumes:
      - configMap:
          name: linkerd-config
        name: config
      - name: identity-issuer
        secret:
          secretName: linkerd-identity-issuer
      - emptyDir: {}
        name: linkerd-proxy-init-xtables-lock
      - emptyDir:
          medium: Memory
        name: linkerd-identity-end-entity
---
###
### Controller
###
---
kind: Service
apiVersion: v1
metadata:
  name: linkerd-controller-api
  namespace: linkerd
  labels:
    linkerd.io/control-plane-component: controller
    linkerd.io/control-plane-ns: linkerd
  annotations:
    linkerd.io/created-by: linkerd/cli dev-undefined
spec:
  type: ClusterIP
  selector:
    linkerd.io/control-plane-component: controller
  ports:
  - name: http
    port: 8085
    targetPort: 8085
---
apiVersion: apps/v1
kind: Deployment
metadata:
  annotations:
    linkerd.io/created-by: linkerd/cli dev-undefined
  labels:
    app.kubernetes.io/name: controller
    app.kubernetes.io/part-of: Linkerd
    app.kubernetes.io/version: UPGRADE-CONTROL-PLANE-VERSION
    linkerd.io/control-plane-component: controller
    linkerd.io/control-plane-ns: linkerd
  name: linkerd-controller
  namespace: linkerd
spec:
  replicas: 1
  selector:
    matchLabels:
      linkerd.io/control-plane-component: controller
      linkerd.io/control-plane-ns: linkerd
      linkerd.io/proxy-deployment: linkerd-controller
  template:
    metadata:
      annotations:
        linkerd.io/created-by: linkerd/cli dev-undefined
        linkerd.io/identity-mode: default
        linkerd.io/proxy-version: UPGRADE-PROXY-VERSION
      labels:
        linkerd.io/control-plane-component: controller
        linkerd.io/control-plane-ns: linkerd
        linkerd.io/workload-ns: linkerd
        linkerd.io/proxy-deployment: linkerd-controller
    spec:
      nodeSelector:
        beta.kubernetes.io/os: linux
      containers:
      - args:
        - public-api
        - -destination-addr=linkerd-dst.linkerd.svc.cluster.local:8086
        - -controller-namespace=linkerd
        - -log-level=info
        - -prometheus-url=http://linkerd-prometheus.linkerd.svc.cluster.local:9090
        image: gcr.io/linkerd-io/controller:UPGRADE-CONTROL-PLANE-VERSION
        imagePullPolicy: IfNotPresent
        livenessProbe:
          httpGet:
            path: /ping
            port: 9995
          initialDelaySeconds: 10
        name: public-api
        ports:
        - containerPort: 8085
          name: http
        - containerPort: 9995
          name: admin-http
        readinessProbe:
          failureThreshold: 7
          httpGet:
            path: /ready
            port: 9995
        securityContext:
          runAsUser: 2103
        volumeMounts:
        - mountPath: /var/run/linkerd/config
          name: config
      - env:
        - name: LINKERD2_PROXY_LOG
          value: warn,linkerd=info
        - name: LINKERD2_PROXY_LOG_FORMAT
          value: plain
        - name: LINKERD2_PROXY_DESTINATION_SVC_ADDR
          value: linkerd-dst.linkerd.svc.cluster.local:8086
        - name: LINKERD2_PROXY_DESTINATION_GET_NETWORKS
          value: "10.0.0.0/8,172.16.0.0/12,192.168.0.0/16"
        - name: LINKERD2_PROXY_INBOUND_CONNECT_TIMEOUT
          value: "100ms"
        - name: LINKERD2_PROXY_OUTBOUND_CONNECT_TIMEOUT
          value: "1000ms"
        - name: LINKERD2_PROXY_CONTROL_LISTEN_ADDR
          value: 0.0.0.0:4190
        - name: LINKERD2_PROXY_ADMIN_LISTEN_ADDR
          value: 0.0.0.0:4191
        - name: LINKERD2_PROXY_OUTBOUND_LISTEN_ADDR
          value: 127.0.0.1:4140
        - name: LINKERD2_PROXY_INBOUND_LISTEN_ADDR
          value: 0.0.0.0:4143
        - name: LINKERD2_PROXY_DESTINATION_GET_SUFFIXES
          value: svc.cluster.local.
        - name: LINKERD2_PROXY_DESTINATION_PROFILE_SUFFIXES
          value: svc.cluster.local.
        - name: LINKERD2_PROXY_INBOUND_ACCEPT_KEEPALIVE
          value: 10000ms
        - name: LINKERD2_PROXY_OUTBOUND_CONNECT_KEEPALIVE
          value: 10000ms
        - name: _pod_ns
          valueFrom:
            fieldRef:
              fieldPath: metadata.namespace
        - name: _pod_nodeName
          valueFrom:
             fieldRef:
              fieldPath: spec.nodeName
        - name: LINKERD2_PROXY_DESTINATION_CONTEXT
          value: |
            {"ns":"$(_pod_ns)", "nodeName":"$(_pod_nodeName)"}
        - name: LINKERD2_PROXY_IDENTITY_DIR
          value: /var/run/linkerd/identity/end-entity
        - name: LINKERD2_PROXY_IDENTITY_TRUST_ANCHORS
          value: |
            -----BEGIN CERTIFICATE-----
            MIIBwDCCAWagAwIBAgIQMvd1QnGUJzXVUt3gNh7rWjAKBggqhkjOPQQDAjApMScw
            JQYDVQQDEx5pZGVudGl0eS5saW5rZXJkLmNsdXN0ZXIubG9jYWwwHhcNMjAwNDA2
            MTAzOTUxWhcNMzAwNDA0MTAzOTUxWjApMScwJQYDVQQDEx5pZGVudGl0eS5saW5r
            ZXJkLmNsdXN0ZXIubG9jYWwwWTATBgcqhkjOPQIBBggqhkjOPQMBBwNCAAQ19nmg
            Q8l+EMofPxas7HUlOJE5avps6b6Q97Y71Waw3rdXYNCPqMxa4PedPc5VKGje6eqJ
            Ao5mX29HeMcUw/y3o3AwbjAOBgNVHQ8BAf8EBAMCAQYwEgYDVR0TAQH/BAgwBgEB
            /wIBATAdBgNVHQ4EFgQUfxv+BcCt5v7oF7PXJ9xY+JambdwwKQYDVR0RBCIwIIIe
            aWRlbnRpdHkubGlua2VyZC5jbHVzdGVyLmxvY2FsMAoGCCqGSM49BAMCA0gAMEUC
            IQCM8UfevR53SVGDd/4MgXMlVqC3Vh8oDiM0UToj2wsjNgIgLnZgogrqjK0KRo9R
            SxZLbJKt6SJIIY9dw5gzQpUQR2U=
            -----END CERTIFICATE-----
        - name: LINKERD2_PROXY_IDENTITY_TOKEN_FILE
          value: /var/run/secrets/kubernetes.io/serviceaccount/token
        - name: LINKERD2_PROXY_IDENTITY_SVC_ADDR
          value: linkerd-identity.linkerd.svc.cluster.local:8080
        - name: _pod_sa
          valueFrom:
            fieldRef:
              fieldPath: spec.serviceAccountName
        - name: _l5d_ns
          value: linkerd
        - name: _l5d_trustdomain
          value: cluster.local
        - name: LINKERD2_PROXY_IDENTITY_LOCAL_NAME
          value: $(_pod_sa).$(_pod_ns).serviceaccount.identity.$(_l5d_ns).$(_l5d_trustdomain)
        - name: LINKERD2_PROXY_IDENTITY_SVC_NAME
          value: linkerd-identity.$(_l5d_ns).serviceaccount.identity.$(_l5d_ns).$(_l5d_trustdomain)
        - name: LINKERD2_PROXY_DESTINATION_SVC_NAME
          value: linkerd-destination.$(_l5d_ns).serviceaccount.identity.$(_l5d_ns).$(_l5d_trustdomain)
        - name: LINKERD2_PROXY_TAP_SVC_NAME
          value: linkerd-tap.$(_l5d_ns).serviceaccount.identity.$(_l5d_ns).$(_l5d_trustdomain)
        image: gcr.io/linkerd-io/proxy:UPGRADE-PROXY-VERSION
        imagePullPolicy: IfNotPresent
        livenessProbe:
          httpGet:
            path: /live
            port: 4191
          initialDelaySeconds: 10
        name: linkerd-proxy
        ports:
        - containerPort: 4143
          name: linkerd-proxy
        - containerPort: 4191
          name: linkerd-admin
        readinessProbe:
          httpGet:
            path: /ready
            port: 4191
          initialDelaySeconds: 2
        resources:
        securityContext:
          allowPrivilegeEscalation: false
          readOnlyRootFilesystem: true
          runAsUser: 2102
        terminationMessagePolicy: FallbackToLogsOnError
        volumeMounts:
        - mountPath: /var/run/linkerd/identity/end-entity
          name: linkerd-identity-end-entity
      initContainers:
      - args:
        - --incoming-proxy-port
        - "4143"
        - --outgoing-proxy-port
        - "4140"
        - --proxy-uid
        - "2102"
        - --inbound-ports-to-ignore
        - 4190,4191
        - --outbound-ports-to-ignore
        - "443"
        image: gcr.io/linkerd-io/proxy-init:v1.3.4
        imagePullPolicy: IfNotPresent
        name: linkerd-init
        resources:
          limits:
            cpu: "100m"
            memory: "50Mi"
          requests:
            cpu: "10m"
            memory: "10Mi"
        securityContext:
          allowPrivilegeEscalation: false
          capabilities:
            add:
            - NET_ADMIN
            - NET_RAW
          privileged: false
          readOnlyRootFilesystem: true
          runAsNonRoot: false
          runAsUser: 0
        terminationMessagePolicy: FallbackToLogsOnError
        volumeMounts:
        - mountPath: /run
          name: linkerd-proxy-init-xtables-lock
      serviceAccountName: linkerd-controller
      volumes:
      - configMap:
          name: linkerd-config
        name: config
      - emptyDir: {}
        name: linkerd-proxy-init-xtables-lock
      - emptyDir:
          medium: Memory
        name: linkerd-identity-end-entity
---
###
### Destination Controller Service
###
---
kind: Service
apiVersion: v1
metadata:
  name: linkerd-dst
  namespace: linkerd
  labels:
    linkerd.io/control-plane-component: destination
    linkerd.io/control-plane-ns: linkerd
  annotations:
    linkerd.io/created-by: linkerd/cli dev-undefined
spec:
  type: ClusterIP
  selector:
    linkerd.io/control-plane-component: destination
  ports:
  - name: grpc
    port: 8086
    targetPort: 8086
---
apiVersion: apps/v1
kind: Deployment
metadata:
  annotations:
    linkerd.io/created-by: linkerd/cli dev-undefined
  labels:
    app.kubernetes.io/name: destination
    app.kubernetes.io/part-of: Linkerd
    app.kubernetes.io/version: UPGRADE-CONTROL-PLANE-VERSION
    linkerd.io/control-plane-component: destination
    linkerd.io/control-plane-ns: linkerd
  name: linkerd-destination
  namespace: linkerd
spec:
  replicas: 1
  selector:
    matchLabels:
      linkerd.io/control-plane-component: destination
      linkerd.io/control-plane-ns: linkerd
      linkerd.io/proxy-deployment: linkerd-destination
  template:
    metadata:
      annotations:
        linkerd.io/created-by: linkerd/cli dev-undefined
        linkerd.io/identity-mode: default
        linkerd.io/proxy-version: UPGRADE-PROXY-VERSION
      labels:
        linkerd.io/control-plane-component: destination
        linkerd.io/control-plane-ns: linkerd
        linkerd.io/workload-ns: linkerd
        linkerd.io/proxy-deployment: linkerd-destination
    spec:
      nodeSelector:
        beta.kubernetes.io/os: linux
      containers:
      - args:
        - destination
        - -addr=:8086
        - -controller-namespace=linkerd
        - -enable-h2-upgrade=true
        - -log-level=info
        image: gcr.io/linkerd-io/controller:UPGRADE-CONTROL-PLANE-VERSION
        imagePullPolicy: IfNotPresent
        livenessProbe:
          httpGet:
            path: /ping
            port: 9996
          initialDelaySeconds: 10
        name: destination
        ports:
        - containerPort: 8086
          name: grpc
        - containerPort: 9996
          name: admin-http
        readinessProbe:
          failureThreshold: 7
          httpGet:
            path: /ready
            port: 9996
        securityContext:
          runAsUser: 2103
        volumeMounts:
        - mountPath: /var/run/linkerd/config
          name: config
      - env:
        - name: LINKERD2_PROXY_LOG
          value: warn,linkerd=info
        - name: LINKERD2_PROXY_LOG_FORMAT
          value: plain
        - name: LINKERD2_PROXY_DESTINATION_SVC_ADDR
          value: localhost.:8086
        - name: LINKERD2_PROXY_DESTINATION_GET_NETWORKS
          value: "10.0.0.0/8,172.16.0.0/12,192.168.0.0/16"
        - name: LINKERD2_PROXY_INBOUND_CONNECT_TIMEOUT
          value: "100ms"
        - name: LINKERD2_PROXY_OUTBOUND_CONNECT_TIMEOUT
          value: "1000ms"
        - name: LINKERD2_PROXY_CONTROL_LISTEN_ADDR
          value: 0.0.0.0:4190
        - name: LINKERD2_PROXY_ADMIN_LISTEN_ADDR
          value: 0.0.0.0:4191
        - name: LINKERD2_PROXY_OUTBOUND_LISTEN_ADDR
          value: 127.0.0.1:4140
        - name: LINKERD2_PROXY_INBOUND_LISTEN_ADDR
          value: 0.0.0.0:4143
        - name: LINKERD2_PROXY_DESTINATION_GET_SUFFIXES
          value: svc.cluster.local.
        - name: LINKERD2_PROXY_DESTINATION_PROFILE_SUFFIXES
          value: svc.cluster.local.
        - name: LINKERD2_PROXY_INBOUND_ACCEPT_KEEPALIVE
          value: 10000ms
        - name: LINKERD2_PROXY_OUTBOUND_CONNECT_KEEPALIVE
          value: 10000ms
        - name: _pod_ns
          valueFrom:
            fieldRef:
              fieldPath: metadata.namespace
        - name: _pod_nodeName
          valueFrom:
             fieldRef:
              fieldPath: spec.nodeName
        - name: LINKERD2_PROXY_DESTINATION_CONTEXT
          value: |
            {"ns":"$(_pod_ns)", "nodeName":"$(_pod_nodeName)"}
        - name: LINKERD2_PROXY_IDENTITY_DIR
          value: /var/run/linkerd/identity/end-entity
        - name: LINKERD2_PROXY_IDENTITY_TRUST_ANCHORS
          value: |
            -----BEGIN CERTIFICATE-----
            MIIBwDCCAWagAwIBAgIQMvd1QnGUJzXVUt3gNh7rWjAKBggqhkjOPQQDAjApMScw
            JQYDVQQDEx5pZGVudGl0eS5saW5rZXJkLmNsdXN0ZXIubG9jYWwwHhcNMjAwNDA2
            MTAzOTUxWhcNMzAwNDA0MTAzOTUxWjApMScwJQYDVQQDEx5pZGVudGl0eS5saW5r
            ZXJkLmNsdXN0ZXIubG9jYWwwWTATBgcqhkjOPQIBBggqhkjOPQMBBwNCAAQ19nmg
            Q8l+EMofPxas7HUlOJE5avps6b6Q97Y71Waw3rdXYNCPqMxa4PedPc5VKGje6eqJ
            Ao5mX29HeMcUw/y3o3AwbjAOBgNVHQ8BAf8EBAMCAQYwEgYDVR0TAQH/BAgwBgEB
            /wIBATAdBgNVHQ4EFgQUfxv+BcCt5v7oF7PXJ9xY+JambdwwKQYDVR0RBCIwIIIe
            aWRlbnRpdHkubGlua2VyZC5jbHVzdGVyLmxvY2FsMAoGCCqGSM49BAMCA0gAMEUC
            IQCM8UfevR53SVGDd/4MgXMlVqC3Vh8oDiM0UToj2wsjNgIgLnZgogrqjK0KRo9R
            SxZLbJKt6SJIIY9dw5gzQpUQR2U=
            -----END CERTIFICATE-----
        - name: LINKERD2_PROXY_IDENTITY_TOKEN_FILE
          value: /var/run/secrets/kubernetes.io/serviceaccount/token
        - name: LINKERD2_PROXY_IDENTITY_SVC_ADDR
          value: linkerd-identity.linkerd.svc.cluster.local:8080
        - name: _pod_sa
          valueFrom:
            fieldRef:
              fieldPath: spec.serviceAccountName
        - name: _l5d_ns
          value: linkerd
        - name: _l5d_trustdomain
          value: cluster.local
        - name: LINKERD2_PROXY_IDENTITY_LOCAL_NAME
          value: $(_pod_sa).$(_pod_ns).serviceaccount.identity.$(_l5d_ns).$(_l5d_trustdomain)
        - name: LINKERD2_PROXY_IDENTITY_SVC_NAME
          value: linkerd-identity.$(_l5d_ns).serviceaccount.identity.$(_l5d_ns).$(_l5d_trustdomain)
        - name: LINKERD2_PROXY_DESTINATION_SVC_NAME
          value: linkerd-destination.$(_l5d_ns).serviceaccount.identity.$(_l5d_ns).$(_l5d_trustdomain)
        - name: LINKERD2_PROXY_TAP_SVC_NAME
          value: linkerd-tap.$(_l5d_ns).serviceaccount.identity.$(_l5d_ns).$(_l5d_trustdomain)
        image: gcr.io/linkerd-io/proxy:UPGRADE-PROXY-VERSION
        imagePullPolicy: IfNotPresent
        livenessProbe:
          httpGet:
            path: /live
            port: 4191
          initialDelaySeconds: 10
        name: linkerd-proxy
        ports:
        - containerPort: 4143
          name: linkerd-proxy
        - containerPort: 4191
          name: linkerd-admin
        readinessProbe:
          httpGet:
            path: /ready
            port: 4191
          initialDelaySeconds: 2
        resources:
        securityContext:
          allowPrivilegeEscalation: false
          readOnlyRootFilesystem: true
          runAsUser: 2102
        terminationMessagePolicy: FallbackToLogsOnError
        volumeMounts:
        - mountPath: /var/run/linkerd/identity/end-entity
          name: linkerd-identity-end-entity
      initContainers:
      - args:
        - --incoming-proxy-port
        - "4143"
        - --outgoing-proxy-port
        - "4140"
        - --proxy-uid
        - "2102"
        - --inbound-ports-to-ignore
        - 4190,4191
        - --outbound-ports-to-ignore
        - "443"
        image: gcr.io/linkerd-io/proxy-init:v1.3.4
        imagePullPolicy: IfNotPresent
        name: linkerd-init
        resources:
          limits:
            cpu: "100m"
            memory: "50Mi"
          requests:
            cpu: "10m"
            memory: "10Mi"
        securityContext:
          allowPrivilegeEscalation: false
          capabilities:
            add:
            - NET_ADMIN
            - NET_RAW
          privileged: false
          readOnlyRootFilesystem: true
          runAsNonRoot: false
          runAsUser: 0
        terminationMessagePolicy: FallbackToLogsOnError
        volumeMounts:
        - mountPath: /run
          name: linkerd-proxy-init-xtables-lock
      serviceAccountName: linkerd-destination
      volumes:
      - configMap:
          name: linkerd-config
        name: config
      - emptyDir: {}
        name: linkerd-proxy-init-xtables-lock
      - emptyDir:
          medium: Memory
        name: linkerd-identity-end-entity
---
###
### Heartbeat
###
---
apiVersion: batch/v1beta1
kind: CronJob
metadata:
  name: linkerd-heartbeat
  namespace: linkerd
  labels:
    app.kubernetes.io/name: heartbeat
    app.kubernetes.io/part-of: Linkerd
    app.kubernetes.io/version: UPGRADE-CONTROL-PLANE-VERSION
    linkerd.io/control-plane-component: heartbeat
    linkerd.io/control-plane-ns: linkerd
  annotations:
    linkerd.io/created-by: linkerd/cli dev-undefined
spec:
  schedule: "1 2 3 4 5"
  successfulJobsHistoryLimit: 0
  jobTemplate:
    spec:
      template:
        metadata:
          labels:
            linkerd.io/control-plane-component: heartbeat
            linkerd.io/workload-ns: linkerd
          annotations:
            linkerd.io/created-by: linkerd/cli dev-undefined
        spec:
          nodeSelector:
            beta.kubernetes.io/os: linux
          serviceAccountName: linkerd-heartbeat
          restartPolicy: Never
          containers:
          - name: heartbeat
            image: gcr.io/linkerd-io/controller:UPGRADE-CONTROL-PLANE-VERSION
            imagePullPolicy: IfNotPresent
            args:
            - "heartbeat"
            - "-controller-namespace=linkerd"
            - "-log-level=info"
            - "-prometheus-url=http://linkerd-prometheus.linkerd.svc.cluster.local:9090"
            securityContext:
              runAsUser: 2103
---
###
### Web
###
---
kind: Service
apiVersion: v1
metadata:
  name: linkerd-web
  namespace: linkerd
  labels:
    linkerd.io/control-plane-component: web
    linkerd.io/control-plane-ns: linkerd
  annotations:
    linkerd.io/created-by: linkerd/cli dev-undefined
spec:
  type: ClusterIP
  selector:
    linkerd.io/control-plane-component: web
  ports:
  - name: http
    port: 8084
    targetPort: 8084
  - name: admin-http
    port: 9994
    targetPort: 9994
---
apiVersion: apps/v1
kind: Deployment
metadata:
  annotations:
    linkerd.io/created-by: linkerd/cli dev-undefined
  labels:
    app.kubernetes.io/name: web
    app.kubernetes.io/part-of: Linkerd
    app.kubernetes.io/version: UPGRADE-CONTROL-PLANE-VERSION
    linkerd.io/control-plane-component: web
    linkerd.io/control-plane-ns: linkerd
  name: linkerd-web
  namespace: linkerd
spec:
  replicas: 1
  selector:
    matchLabels:
      linkerd.io/control-plane-component: web
      linkerd.io/control-plane-ns: linkerd
      linkerd.io/proxy-deployment: linkerd-web
  template:
    metadata:
      annotations:
        linkerd.io/created-by: linkerd/cli dev-undefined
        linkerd.io/identity-mode: default
        linkerd.io/proxy-version: UPGRADE-PROXY-VERSION
      labels:
        linkerd.io/control-plane-component: web
        linkerd.io/control-plane-ns: linkerd
        linkerd.io/workload-ns: linkerd
        linkerd.io/proxy-deployment: linkerd-web
    spec:
      nodeSelector:
        beta.kubernetes.io/os: linux
      containers:
      - args:
        - -api-addr=linkerd-controller-api.linkerd.svc.cluster.local:8085
        - -grafana-addr=linkerd-grafana.linkerd.svc.cluster.local:3000
        - -jaeger-addr=linkerd-jaeger.linkerd.svc.cluster.local:16686
        - -controller-namespace=linkerd
        - -log-level=info
        - -enforced-host=^(localhost|127\.0\.0\.1|linkerd-web\.linkerd\.svc\.cluster\.local|linkerd-web\.linkerd\.svc|\[::1\])(:\d+)?$
        image: gcr.io/linkerd-io/web:UPGRADE-CONTROL-PLANE-VERSION
        imagePullPolicy: IfNotPresent
        livenessProbe:
          httpGet:
            path: /ping
            port: 9994
          initialDelaySeconds: 10
        name: web
        ports:
        - containerPort: 8084
          name: http
        - containerPort: 9994
          name: admin-http
        readinessProbe:
          failureThreshold: 7
          httpGet:
            path: /ready
            port: 9994
        securityContext:
          runAsUser: 2103
        volumeMounts:
        - mountPath: /var/run/linkerd/config
          name: config
      - env:
        - name: LINKERD2_PROXY_LOG
          value: warn,linkerd=info
        - name: LINKERD2_PROXY_LOG_FORMAT
          value: plain
        - name: LINKERD2_PROXY_DESTINATION_SVC_ADDR
          value: linkerd-dst.linkerd.svc.cluster.local:8086
        - name: LINKERD2_PROXY_DESTINATION_GET_NETWORKS
          value: "10.0.0.0/8,172.16.0.0/12,192.168.0.0/16"
        - name: LINKERD2_PROXY_INBOUND_CONNECT_TIMEOUT
          value: "100ms"
        - name: LINKERD2_PROXY_OUTBOUND_CONNECT_TIMEOUT
          value: "1000ms"
        - name: LINKERD2_PROXY_CONTROL_LISTEN_ADDR
          value: 0.0.0.0:4190
        - name: LINKERD2_PROXY_ADMIN_LISTEN_ADDR
          value: 0.0.0.0:4191
        - name: LINKERD2_PROXY_OUTBOUND_LISTEN_ADDR
          value: 127.0.0.1:4140
        - name: LINKERD2_PROXY_INBOUND_LISTEN_ADDR
          value: 0.0.0.0:4143
        - name: LINKERD2_PROXY_DESTINATION_GET_SUFFIXES
          value: svc.cluster.local.
        - name: LINKERD2_PROXY_DESTINATION_PROFILE_SUFFIXES
          value: svc.cluster.local.
        - name: LINKERD2_PROXY_INBOUND_ACCEPT_KEEPALIVE
          value: 10000ms
        - name: LINKERD2_PROXY_OUTBOUND_CONNECT_KEEPALIVE
          value: 10000ms
        - name: _pod_ns
          valueFrom:
            fieldRef:
              fieldPath: metadata.namespace
        - name: _pod_nodeName
          valueFrom:
             fieldRef:
              fieldPath: spec.nodeName
        - name: LINKERD2_PROXY_DESTINATION_CONTEXT
          value: |
            {"ns":"$(_pod_ns)", "nodeName":"$(_pod_nodeName)"}
        - name: LINKERD2_PROXY_IDENTITY_DIR
          value: /var/run/linkerd/identity/end-entity
        - name: LINKERD2_PROXY_IDENTITY_TRUST_ANCHORS
          value: |
            -----BEGIN CERTIFICATE-----
            MIIBwDCCAWagAwIBAgIQMvd1QnGUJzXVUt3gNh7rWjAKBggqhkjOPQQDAjApMScw
            JQYDVQQDEx5pZGVudGl0eS5saW5rZXJkLmNsdXN0ZXIubG9jYWwwHhcNMjAwNDA2
            MTAzOTUxWhcNMzAwNDA0MTAzOTUxWjApMScwJQYDVQQDEx5pZGVudGl0eS5saW5r
            ZXJkLmNsdXN0ZXIubG9jYWwwWTATBgcqhkjOPQIBBggqhkjOPQMBBwNCAAQ19nmg
            Q8l+EMofPxas7HUlOJE5avps6b6Q97Y71Waw3rdXYNCPqMxa4PedPc5VKGje6eqJ
            Ao5mX29HeMcUw/y3o3AwbjAOBgNVHQ8BAf8EBAMCAQYwEgYDVR0TAQH/BAgwBgEB
            /wIBATAdBgNVHQ4EFgQUfxv+BcCt5v7oF7PXJ9xY+JambdwwKQYDVR0RBCIwIIIe
            aWRlbnRpdHkubGlua2VyZC5jbHVzdGVyLmxvY2FsMAoGCCqGSM49BAMCA0gAMEUC
            IQCM8UfevR53SVGDd/4MgXMlVqC3Vh8oDiM0UToj2wsjNgIgLnZgogrqjK0KRo9R
            SxZLbJKt6SJIIY9dw5gzQpUQR2U=
            -----END CERTIFICATE-----
        - name: LINKERD2_PROXY_IDENTITY_TOKEN_FILE
          value: /var/run/secrets/kubernetes.io/serviceaccount/token
        - name: LINKERD2_PROXY_IDENTITY_SVC_ADDR
          value: linkerd-identity.linkerd.svc.cluster.local:8080
        - name: _pod_sa
          valueFrom:
            fieldRef:
              fieldPath: spec.serviceAccountName
        - name: _l5d_ns
          value: linkerd
        - name: _l5d_trustdomain
          value: cluster.local
        - name: LINKERD2_PROXY_IDENTITY_LOCAL_NAME
          value: $(_pod_sa).$(_pod_ns).serviceaccount.identity.$(_l5d_ns).$(_l5d_trustdomain)
        - name: LINKERD2_PROXY_IDENTITY_SVC_NAME
          value: linkerd-identity.$(_l5d_ns).serviceaccount.identity.$(_l5d_ns).$(_l5d_trustdomain)
        - name: LINKERD2_PROXY_DESTINATION_SVC_NAME
          value: linkerd-destination.$(_l5d_ns).serviceaccount.identity.$(_l5d_ns).$(_l5d_trustdomain)
        - name: LINKERD2_PROXY_TAP_SVC_NAME
          value: linkerd-tap.$(_l5d_ns).serviceaccount.identity.$(_l5d_ns).$(_l5d_trustdomain)
        image: gcr.io/linkerd-io/proxy:UPGRADE-PROXY-VERSION
        imagePullPolicy: IfNotPresent
        livenessProbe:
          httpGet:
            path: /live
            port: 4191
          initialDelaySeconds: 10
        name: linkerd-proxy
        ports:
        - containerPort: 4143
          name: linkerd-proxy
        - containerPort: 4191
          name: linkerd-admin
        readinessProbe:
          httpGet:
            path: /ready
            port: 4191
          initialDelaySeconds: 2
        resources:
        securityContext:
          allowPrivilegeEscalation: false
          readOnlyRootFilesystem: true
          runAsUser: 2102
        terminationMessagePolicy: FallbackToLogsOnError
        volumeMounts:
        - mountPath: /var/run/linkerd/identity/end-entity
          name: linkerd-identity-end-entity
      initContainers:
      - args:
        - --incoming-proxy-port
        - "4143"
        - --outgoing-proxy-port
        - "4140"
        - --proxy-uid
        - "2102"
        - --inbound-ports-to-ignore
        - 4190,4191
        - --outbound-ports-to-ignore
        - "443"
        image: gcr.io/linkerd-io/proxy-init:v1.3.4
        imagePullPolicy: IfNotPresent
        name: linkerd-init
        resources:
          limits:
            cpu: "100m"
            memory: "50Mi"
          requests:
            cpu: "10m"
            memory: "10Mi"
        securityContext:
          allowPrivilegeEscalation: false
          capabilities:
            add:
            - NET_ADMIN
            - NET_RAW
          privileged: false
          readOnlyRootFilesystem: true
          runAsNonRoot: false
          runAsUser: 0
        terminationMessagePolicy: FallbackToLogsOnError
        volumeMounts:
        - mountPath: /run
          name: linkerd-proxy-init-xtables-lock
      serviceAccountName: linkerd-web
      volumes:
      - configMap:
          name: linkerd-config
        name: config
      - emptyDir: {}
        name: linkerd-proxy-init-xtables-lock
      - emptyDir:
          medium: Memory
        name: linkerd-identity-end-entity
---
###
### Proxy Injector
###
---
apiVersion: apps/v1
kind: Deployment
metadata:
  annotations:
    linkerd.io/created-by: linkerd/cli dev-undefined
  labels:
    app.kubernetes.io/name: proxy-injector
    app.kubernetes.io/part-of: Linkerd
    app.kubernetes.io/version: UPGRADE-CONTROL-PLANE-VERSION
    linkerd.io/control-plane-component: proxy-injector
    linkerd.io/control-plane-ns: linkerd
  name: linkerd-proxy-injector
  namespace: linkerd
spec:
  replicas: 1
  selector:
    matchLabels:
      linkerd.io/control-plane-component: proxy-injector
  template:
    metadata:
      annotations:
        linkerd.io/created-by: linkerd/cli dev-undefined
        linkerd.io/identity-mode: default
        linkerd.io/proxy-version: UPGRADE-PROXY-VERSION
      labels:
        linkerd.io/control-plane-component: proxy-injector
        linkerd.io/control-plane-ns: linkerd
        linkerd.io/workload-ns: linkerd
        linkerd.io/proxy-deployment: linkerd-proxy-injector
    spec:
      nodeSelector:
        beta.kubernetes.io/os: linux
      containers:
      - args:
        - proxy-injector
        - -log-level=info
        image: gcr.io/linkerd-io/controller:UPGRADE-CONTROL-PLANE-VERSION
        imagePullPolicy: IfNotPresent
        livenessProbe:
          httpGet:
            path: /ping
            port: 9995
          initialDelaySeconds: 10
        name: proxy-injector
        ports:
        - containerPort: 8443
          name: proxy-injector
        - containerPort: 9995
          name: admin-http
        readinessProbe:
          failureThreshold: 7
          httpGet:
            path: /ready
            port: 9995
        securityContext:
          runAsUser: 2103
        volumeMounts:
        - mountPath: /var/run/linkerd/config
          name: config
        - mountPath: /var/run/linkerd/tls
          name: tls
          readOnly: true
      - env:
        - name: LINKERD2_PROXY_LOG
          value: warn,linkerd=info
        - name: LINKERD2_PROXY_LOG_FORMAT
          value: plain
        - name: LINKERD2_PROXY_DESTINATION_SVC_ADDR
          value: linkerd-dst.linkerd.svc.cluster.local:8086
        - name: LINKERD2_PROXY_DESTINATION_GET_NETWORKS
          value: "10.0.0.0/8,172.16.0.0/12,192.168.0.0/16"
        - name: LINKERD2_PROXY_INBOUND_CONNECT_TIMEOUT
          value: "100ms"
        - name: LINKERD2_PROXY_OUTBOUND_CONNECT_TIMEOUT
          value: "1000ms"
        - name: LINKERD2_PROXY_CONTROL_LISTEN_ADDR
          value: 0.0.0.0:4190
        - name: LINKERD2_PROXY_ADMIN_LISTEN_ADDR
          value: 0.0.0.0:4191
        - name: LINKERD2_PROXY_OUTBOUND_LISTEN_ADDR
          value: 127.0.0.1:4140
        - name: LINKERD2_PROXY_INBOUND_LISTEN_ADDR
          value: 0.0.0.0:4143
        - name: LINKERD2_PROXY_DESTINATION_GET_SUFFIXES
          value: svc.cluster.local.
        - name: LINKERD2_PROXY_DESTINATION_PROFILE_SUFFIXES
          value: svc.cluster.local.
        - name: LINKERD2_PROXY_INBOUND_ACCEPT_KEEPALIVE
          value: 10000ms
        - name: LINKERD2_PROXY_OUTBOUND_CONNECT_KEEPALIVE
          value: 10000ms
        - name: _pod_ns
          valueFrom:
            fieldRef:
              fieldPath: metadata.namespace
        - name: _pod_nodeName
          valueFrom:
             fieldRef:
              fieldPath: spec.nodeName
        - name: LINKERD2_PROXY_DESTINATION_CONTEXT
          value: |
            {"ns":"$(_pod_ns)", "nodeName":"$(_pod_nodeName)"}
        - name: LINKERD2_PROXY_IDENTITY_DIR
          value: /var/run/linkerd/identity/end-entity
        - name: LINKERD2_PROXY_IDENTITY_TRUST_ANCHORS
          value: |
            -----BEGIN CERTIFICATE-----
            MIIBwDCCAWagAwIBAgIQMvd1QnGUJzXVUt3gNh7rWjAKBggqhkjOPQQDAjApMScw
            JQYDVQQDEx5pZGVudGl0eS5saW5rZXJkLmNsdXN0ZXIubG9jYWwwHhcNMjAwNDA2
            MTAzOTUxWhcNMzAwNDA0MTAzOTUxWjApMScwJQYDVQQDEx5pZGVudGl0eS5saW5r
            ZXJkLmNsdXN0ZXIubG9jYWwwWTATBgcqhkjOPQIBBggqhkjOPQMBBwNCAAQ19nmg
            Q8l+EMofPxas7HUlOJE5avps6b6Q97Y71Waw3rdXYNCPqMxa4PedPc5VKGje6eqJ
            Ao5mX29HeMcUw/y3o3AwbjAOBgNVHQ8BAf8EBAMCAQYwEgYDVR0TAQH/BAgwBgEB
            /wIBATAdBgNVHQ4EFgQUfxv+BcCt5v7oF7PXJ9xY+JambdwwKQYDVR0RBCIwIIIe
            aWRlbnRpdHkubGlua2VyZC5jbHVzdGVyLmxvY2FsMAoGCCqGSM49BAMCA0gAMEUC
            IQCM8UfevR53SVGDd/4MgXMlVqC3Vh8oDiM0UToj2wsjNgIgLnZgogrqjK0KRo9R
            SxZLbJKt6SJIIY9dw5gzQpUQR2U=
            -----END CERTIFICATE-----
        - name: LINKERD2_PROXY_IDENTITY_TOKEN_FILE
          value: /var/run/secrets/kubernetes.io/serviceaccount/token
        - name: LINKERD2_PROXY_IDENTITY_SVC_ADDR
          value: linkerd-identity.linkerd.svc.cluster.local:8080
        - name: _pod_sa
          valueFrom:
            fieldRef:
              fieldPath: spec.serviceAccountName
        - name: _l5d_ns
          value: linkerd
        - name: _l5d_trustdomain
          value: cluster.local
        - name: LINKERD2_PROXY_IDENTITY_LOCAL_NAME
          value: $(_pod_sa).$(_pod_ns).serviceaccount.identity.$(_l5d_ns).$(_l5d_trustdomain)
        - name: LINKERD2_PROXY_IDENTITY_SVC_NAME
          value: linkerd-identity.$(_l5d_ns).serviceaccount.identity.$(_l5d_ns).$(_l5d_trustdomain)
        - name: LINKERD2_PROXY_DESTINATION_SVC_NAME
          value: linkerd-destination.$(_l5d_ns).serviceaccount.identity.$(_l5d_ns).$(_l5d_trustdomain)
        - name: LINKERD2_PROXY_TAP_SVC_NAME
          value: linkerd-tap.$(_l5d_ns).serviceaccount.identity.$(_l5d_ns).$(_l5d_trustdomain)
        image: gcr.io/linkerd-io/proxy:UPGRADE-PROXY-VERSION
        imagePullPolicy: IfNotPresent
        livenessProbe:
          httpGet:
            path: /live
            port: 4191
          initialDelaySeconds: 10
        name: linkerd-proxy
        ports:
        - containerPort: 4143
          name: linkerd-proxy
        - containerPort: 4191
          name: linkerd-admin
        readinessProbe:
          httpGet:
            path: /ready
            port: 4191
          initialDelaySeconds: 2
        resources:
        securityContext:
          allowPrivilegeEscalation: false
          readOnlyRootFilesystem: true
          runAsUser: 2102
        terminationMessagePolicy: FallbackToLogsOnError
        volumeMounts:
        - mountPath: /var/run/linkerd/identity/end-entity
          name: linkerd-identity-end-entity
      initContainers:
      - args:
        - --incoming-proxy-port
        - "4143"
        - --outgoing-proxy-port
        - "4140"
        - --proxy-uid
        - "2102"
        - --inbound-ports-to-ignore
        - 4190,4191
        - --outbound-ports-to-ignore
        - "443"
        image: gcr.io/linkerd-io/proxy-init:v1.3.4
        imagePullPolicy: IfNotPresent
        name: linkerd-init
        resources:
          limits:
            cpu: "100m"
            memory: "50Mi"
          requests:
            cpu: "10m"
            memory: "10Mi"
        securityContext:
          allowPrivilegeEscalation: false
          capabilities:
            add:
            - NET_ADMIN
            - NET_RAW
          privileged: false
          readOnlyRootFilesystem: true
          runAsNonRoot: false
          runAsUser: 0
        terminationMessagePolicy: FallbackToLogsOnError
        volumeMounts:
        - mountPath: /run
          name: linkerd-proxy-init-xtables-lock
      serviceAccountName: linkerd-proxy-injector
      volumes:
      - configMap:
          name: linkerd-config
        name: config
      - name: tls
        secret:
          secretName: linkerd-proxy-injector-tls
      - emptyDir: {}
        name: linkerd-proxy-init-xtables-lock
      - emptyDir:
          medium: Memory
        name: linkerd-identity-end-entity
---
kind: Service
apiVersion: v1
metadata:
  name: linkerd-proxy-injector
  namespace: linkerd
  labels:
    linkerd.io/control-plane-component: proxy-injector
    linkerd.io/control-plane-ns: linkerd
  annotations:
    linkerd.io/created-by: linkerd/cli dev-undefined
spec:
  type: ClusterIP
  selector:
    linkerd.io/control-plane-component: proxy-injector
  ports:
  - name: proxy-injector
    port: 443
    targetPort: proxy-injector
---
###
### Service Profile Validator
###
---
kind: Service
apiVersion: v1
metadata:
  name: linkerd-sp-validator
  namespace: linkerd
  labels:
    linkerd.io/control-plane-component: sp-validator
    linkerd.io/control-plane-ns: linkerd
  annotations:
    linkerd.io/created-by: linkerd/cli dev-undefined
spec:
  type: ClusterIP
  selector:
    linkerd.io/control-plane-component: sp-validator
  ports:
  - name: sp-validator
    port: 443
    targetPort: sp-validator
---
apiVersion: apps/v1
kind: Deployment
metadata:
  annotations:
    linkerd.io/created-by: linkerd/cli dev-undefined
  labels:
    app.kubernetes.io/name: sp-validator
    app.kubernetes.io/part-of: Linkerd
    app.kubernetes.io/version: UPGRADE-CONTROL-PLANE-VERSION
    linkerd.io/control-plane-component: sp-validator
    linkerd.io/control-plane-ns: linkerd
  name: linkerd-sp-validator
  namespace: linkerd
spec:
  replicas: 1
  selector:
    matchLabels:
      linkerd.io/control-plane-component: sp-validator
  template:
    metadata:
      annotations:
        linkerd.io/created-by: linkerd/cli dev-undefined
        linkerd.io/identity-mode: default
        linkerd.io/proxy-version: UPGRADE-PROXY-VERSION
      labels:
        linkerd.io/control-plane-component: sp-validator
        linkerd.io/control-plane-ns: linkerd
        linkerd.io/workload-ns: linkerd
        linkerd.io/proxy-deployment: linkerd-sp-validator
    spec:
      nodeSelector:
        beta.kubernetes.io/os: linux
      containers:
      - args:
        - sp-validator
        - -log-level=info
        image: gcr.io/linkerd-io/controller:UPGRADE-CONTROL-PLANE-VERSION
        imagePullPolicy: IfNotPresent
        livenessProbe:
          httpGet:
            path: /ping
            port: 9997
          initialDelaySeconds: 10
        name: sp-validator
        ports:
        - containerPort: 8443
          name: sp-validator
        - containerPort: 9997
          name: admin-http
        readinessProbe:
          failureThreshold: 7
          httpGet:
            path: /ready
            port: 9997
        securityContext:
          runAsUser: 2103
        volumeMounts:
        - mountPath: /var/run/linkerd/tls
          name: tls
          readOnly: true
      - env:
        - name: LINKERD2_PROXY_LOG
          value: warn,linkerd=info
        - name: LINKERD2_PROXY_LOG_FORMAT
          value: plain
        - name: LINKERD2_PROXY_DESTINATION_SVC_ADDR
          value: linkerd-dst.linkerd.svc.cluster.local:8086
        - name: LINKERD2_PROXY_DESTINATION_GET_NETWORKS
          value: "10.0.0.0/8,172.16.0.0/12,192.168.0.0/16"
        - name: LINKERD2_PROXY_INBOUND_CONNECT_TIMEOUT
          value: "100ms"
        - name: LINKERD2_PROXY_OUTBOUND_CONNECT_TIMEOUT
          value: "1000ms"
        - name: LINKERD2_PROXY_CONTROL_LISTEN_ADDR
          value: 0.0.0.0:4190
        - name: LINKERD2_PROXY_ADMIN_LISTEN_ADDR
          value: 0.0.0.0:4191
        - name: LINKERD2_PROXY_OUTBOUND_LISTEN_ADDR
          value: 127.0.0.1:4140
        - name: LINKERD2_PROXY_INBOUND_LISTEN_ADDR
          value: 0.0.0.0:4143
        - name: LINKERD2_PROXY_DESTINATION_GET_SUFFIXES
          value: svc.cluster.local.
        - name: LINKERD2_PROXY_DESTINATION_PROFILE_SUFFIXES
          value: svc.cluster.local.
        - name: LINKERD2_PROXY_INBOUND_ACCEPT_KEEPALIVE
          value: 10000ms
        - name: LINKERD2_PROXY_OUTBOUND_CONNECT_KEEPALIVE
          value: 10000ms
        - name: _pod_ns
          valueFrom:
            fieldRef:
              fieldPath: metadata.namespace
        - name: _pod_nodeName
          valueFrom:
             fieldRef:
              fieldPath: spec.nodeName
        - name: LINKERD2_PROXY_DESTINATION_CONTEXT
          value: |
            {"ns":"$(_pod_ns)", "nodeName":"$(_pod_nodeName)"}
        - name: LINKERD2_PROXY_IDENTITY_DIR
          value: /var/run/linkerd/identity/end-entity
        - name: LINKERD2_PROXY_IDENTITY_TRUST_ANCHORS
          value: |
            -----BEGIN CERTIFICATE-----
            MIIBwDCCAWagAwIBAgIQMvd1QnGUJzXVUt3gNh7rWjAKBggqhkjOPQQDAjApMScw
            JQYDVQQDEx5pZGVudGl0eS5saW5rZXJkLmNsdXN0ZXIubG9jYWwwHhcNMjAwNDA2
            MTAzOTUxWhcNMzAwNDA0MTAzOTUxWjApMScwJQYDVQQDEx5pZGVudGl0eS5saW5r
            ZXJkLmNsdXN0ZXIubG9jYWwwWTATBgcqhkjOPQIBBggqhkjOPQMBBwNCAAQ19nmg
            Q8l+EMofPxas7HUlOJE5avps6b6Q97Y71Waw3rdXYNCPqMxa4PedPc5VKGje6eqJ
            Ao5mX29HeMcUw/y3o3AwbjAOBgNVHQ8BAf8EBAMCAQYwEgYDVR0TAQH/BAgwBgEB
            /wIBATAdBgNVHQ4EFgQUfxv+BcCt5v7oF7PXJ9xY+JambdwwKQYDVR0RBCIwIIIe
            aWRlbnRpdHkubGlua2VyZC5jbHVzdGVyLmxvY2FsMAoGCCqGSM49BAMCA0gAMEUC
            IQCM8UfevR53SVGDd/4MgXMlVqC3Vh8oDiM0UToj2wsjNgIgLnZgogrqjK0KRo9R
            SxZLbJKt6SJIIY9dw5gzQpUQR2U=
            -----END CERTIFICATE-----
        - name: LINKERD2_PROXY_IDENTITY_TOKEN_FILE
          value: /var/run/secrets/kubernetes.io/serviceaccount/token
        - name: LINKERD2_PROXY_IDENTITY_SVC_ADDR
          value: linkerd-identity.linkerd.svc.cluster.local:8080
        - name: _pod_sa
          valueFrom:
            fieldRef:
              fieldPath: spec.serviceAccountName
        - name: _l5d_ns
          value: linkerd
        - name: _l5d_trustdomain
          value: cluster.local
        - name: LINKERD2_PROXY_IDENTITY_LOCAL_NAME
          value: $(_pod_sa).$(_pod_ns).serviceaccount.identity.$(_l5d_ns).$(_l5d_trustdomain)
        - name: LINKERD2_PROXY_IDENTITY_SVC_NAME
          value: linkerd-identity.$(_l5d_ns).serviceaccount.identity.$(_l5d_ns).$(_l5d_trustdomain)
        - name: LINKERD2_PROXY_DESTINATION_SVC_NAME
          value: linkerd-destination.$(_l5d_ns).serviceaccount.identity.$(_l5d_ns).$(_l5d_trustdomain)
        - name: LINKERD2_PROXY_TAP_SVC_NAME
          value: linkerd-tap.$(_l5d_ns).serviceaccount.identity.$(_l5d_ns).$(_l5d_trustdomain)
        image: gcr.io/linkerd-io/proxy:UPGRADE-PROXY-VERSION
        imagePullPolicy: IfNotPresent
        livenessProbe:
          httpGet:
            path: /live
            port: 4191
          initialDelaySeconds: 10
        name: linkerd-proxy
        ports:
        - containerPort: 4143
          name: linkerd-proxy
        - containerPort: 4191
          name: linkerd-admin
        readinessProbe:
          httpGet:
            path: /ready
            port: 4191
          initialDelaySeconds: 2
        resources:
        securityContext:
          allowPrivilegeEscalation: false
          readOnlyRootFilesystem: true
          runAsUser: 2102
        terminationMessagePolicy: FallbackToLogsOnError
        volumeMounts:
        - mountPath: /var/run/linkerd/identity/end-entity
          name: linkerd-identity-end-entity
      initContainers:
      - args:
        - --incoming-proxy-port
        - "4143"
        - --outgoing-proxy-port
        - "4140"
        - --proxy-uid
        - "2102"
        - --inbound-ports-to-ignore
        - 4190,4191
        - --outbound-ports-to-ignore
        - "443"
        image: gcr.io/linkerd-io/proxy-init:v1.3.4
        imagePullPolicy: IfNotPresent
        name: linkerd-init
        resources:
          limits:
            cpu: "100m"
            memory: "50Mi"
          requests:
            cpu: "10m"
            memory: "10Mi"
        securityContext:
          allowPrivilegeEscalation: false
          capabilities:
            add:
            - NET_ADMIN
            - NET_RAW
          privileged: false
          readOnlyRootFilesystem: true
          runAsNonRoot: false
          runAsUser: 0
        terminationMessagePolicy: FallbackToLogsOnError
        volumeMounts:
        - mountPath: /run
          name: linkerd-proxy-init-xtables-lock
      serviceAccountName: linkerd-sp-validator
      volumes:
      - name: tls
        secret:
          secretName: linkerd-sp-validator-tls
      - emptyDir: {}
        name: linkerd-proxy-init-xtables-lock
      - emptyDir:
          medium: Memory
        name: linkerd-identity-end-entity
---
###
### Tap
###
---
kind: Service
apiVersion: v1
metadata:
  name: linkerd-tap
  namespace: linkerd
  labels:
    linkerd.io/control-plane-component: tap
    linkerd.io/control-plane-ns: linkerd
  annotations:
    linkerd.io/created-by: linkerd/cli dev-undefined
spec:
  type: ClusterIP
  selector:
    linkerd.io/control-plane-component: tap
  ports:
  - name: grpc
    port: 8088
    targetPort: 8088
  - name: apiserver
    port: 443
    targetPort: apiserver
---
kind: Deployment
apiVersion: apps/v1
metadata:
  annotations:
    linkerd.io/created-by: linkerd/cli dev-undefined
  labels:
    app.kubernetes.io/name: tap
    app.kubernetes.io/part-of: Linkerd
    app.kubernetes.io/version: UPGRADE-CONTROL-PLANE-VERSION
    linkerd.io/control-plane-component: tap
    linkerd.io/control-plane-ns: linkerd
  name: linkerd-tap
  namespace: linkerd
spec:
  replicas: 1
  selector:
    matchLabels:
      linkerd.io/control-plane-component: tap
      linkerd.io/control-plane-ns: linkerd
      linkerd.io/proxy-deployment: linkerd-tap
  template:
    metadata:
      annotations:
        linkerd.io/created-by: linkerd/cli dev-undefined
        linkerd.io/identity-mode: default
        linkerd.io/proxy-version: UPGRADE-PROXY-VERSION
      labels:
        linkerd.io/control-plane-component: tap
        linkerd.io/control-plane-ns: linkerd
        linkerd.io/workload-ns: linkerd
        linkerd.io/proxy-deployment: linkerd-tap
    spec:
      nodeSelector:
        beta.kubernetes.io/os: linux
      containers:
      - args:
        - tap
        - -controller-namespace=linkerd
        - -log-level=info
        image: gcr.io/linkerd-io/controller:UPGRADE-CONTROL-PLANE-VERSION
        imagePullPolicy: IfNotPresent
        livenessProbe:
          httpGet:
            path: /ping
            port: 9998
          initialDelaySeconds: 10
        name: tap
        ports:
        - containerPort: 8088
          name: grpc
        - containerPort: 8089
          name: apiserver
        - containerPort: 9998
          name: admin-http
        readinessProbe:
          failureThreshold: 7
          httpGet:
            path: /ready
            port: 9998
        securityContext:
          runAsUser: 2103
        volumeMounts:
        - mountPath: /var/run/linkerd/tls
          name: tls
          readOnly: true
        - mountPath: /var/run/linkerd/config
          name: config
      - env:
        - name: LINKERD2_PROXY_LOG
          value: warn,linkerd=info
        - name: LINKERD2_PROXY_LOG_FORMAT
          value: plain
        - name: LINKERD2_PROXY_DESTINATION_SVC_ADDR
          value: linkerd-dst.linkerd.svc.cluster.local:8086
        - name: LINKERD2_PROXY_DESTINATION_GET_NETWORKS
          value: "10.0.0.0/8,172.16.0.0/12,192.168.0.0/16"
        - name: LINKERD2_PROXY_INBOUND_CONNECT_TIMEOUT
          value: "100ms"
        - name: LINKERD2_PROXY_OUTBOUND_CONNECT_TIMEOUT
          value: "1000ms"
        - name: LINKERD2_PROXY_CONTROL_LISTEN_ADDR
          value: 0.0.0.0:4190
        - name: LINKERD2_PROXY_ADMIN_LISTEN_ADDR
          value: 0.0.0.0:4191
        - name: LINKERD2_PROXY_OUTBOUND_LISTEN_ADDR
          value: 127.0.0.1:4140
        - name: LINKERD2_PROXY_INBOUND_LISTEN_ADDR
          value: 0.0.0.0:4143
        - name: LINKERD2_PROXY_DESTINATION_GET_SUFFIXES
          value: svc.cluster.local.
        - name: LINKERD2_PROXY_DESTINATION_PROFILE_SUFFIXES
          value: svc.cluster.local.
        - name: LINKERD2_PROXY_INBOUND_ACCEPT_KEEPALIVE
          value: 10000ms
        - name: LINKERD2_PROXY_OUTBOUND_CONNECT_KEEPALIVE
          value: 10000ms
        - name: _pod_ns
          valueFrom:
            fieldRef:
              fieldPath: metadata.namespace
        - name: _pod_nodeName
          valueFrom:
             fieldRef:
              fieldPath: spec.nodeName
        - name: LINKERD2_PROXY_DESTINATION_CONTEXT
          value: |
            {"ns":"$(_pod_ns)", "nodeName":"$(_pod_nodeName)"}
        - name: LINKERD2_PROXY_IDENTITY_DIR
          value: /var/run/linkerd/identity/end-entity
        - name: LINKERD2_PROXY_IDENTITY_TRUST_ANCHORS
          value: |
            -----BEGIN CERTIFICATE-----
            MIIBwDCCAWagAwIBAgIQMvd1QnGUJzXVUt3gNh7rWjAKBggqhkjOPQQDAjApMScw
            JQYDVQQDEx5pZGVudGl0eS5saW5rZXJkLmNsdXN0ZXIubG9jYWwwHhcNMjAwNDA2
            MTAzOTUxWhcNMzAwNDA0MTAzOTUxWjApMScwJQYDVQQDEx5pZGVudGl0eS5saW5r
            ZXJkLmNsdXN0ZXIubG9jYWwwWTATBgcqhkjOPQIBBggqhkjOPQMBBwNCAAQ19nmg
            Q8l+EMofPxas7HUlOJE5avps6b6Q97Y71Waw3rdXYNCPqMxa4PedPc5VKGje6eqJ
            Ao5mX29HeMcUw/y3o3AwbjAOBgNVHQ8BAf8EBAMCAQYwEgYDVR0TAQH/BAgwBgEB
            /wIBATAdBgNVHQ4EFgQUfxv+BcCt5v7oF7PXJ9xY+JambdwwKQYDVR0RBCIwIIIe
            aWRlbnRpdHkubGlua2VyZC5jbHVzdGVyLmxvY2FsMAoGCCqGSM49BAMCA0gAMEUC
            IQCM8UfevR53SVGDd/4MgXMlVqC3Vh8oDiM0UToj2wsjNgIgLnZgogrqjK0KRo9R
            SxZLbJKt6SJIIY9dw5gzQpUQR2U=
            -----END CERTIFICATE-----
        - name: LINKERD2_PROXY_IDENTITY_TOKEN_FILE
          value: /var/run/secrets/kubernetes.io/serviceaccount/token
        - name: LINKERD2_PROXY_IDENTITY_SVC_ADDR
          value: linkerd-identity.linkerd.svc.cluster.local:8080
        - name: _pod_sa
          valueFrom:
            fieldRef:
              fieldPath: spec.serviceAccountName
        - name: _l5d_ns
          value: linkerd
        - name: _l5d_trustdomain
          value: cluster.local
        - name: LINKERD2_PROXY_IDENTITY_LOCAL_NAME
          value: $(_pod_sa).$(_pod_ns).serviceaccount.identity.$(_l5d_ns).$(_l5d_trustdomain)
        - name: LINKERD2_PROXY_IDENTITY_SVC_NAME
          value: linkerd-identity.$(_l5d_ns).serviceaccount.identity.$(_l5d_ns).$(_l5d_trustdomain)
        - name: LINKERD2_PROXY_DESTINATION_SVC_NAME
          value: linkerd-destination.$(_l5d_ns).serviceaccount.identity.$(_l5d_ns).$(_l5d_trustdomain)
        - name: LINKERD2_PROXY_TAP_SVC_NAME
          value: linkerd-tap.$(_l5d_ns).serviceaccount.identity.$(_l5d_ns).$(_l5d_trustdomain)
        image: gcr.io/linkerd-io/proxy:UPGRADE-PROXY-VERSION
        imagePullPolicy: IfNotPresent
        livenessProbe:
          httpGet:
            path: /live
            port: 4191
          initialDelaySeconds: 10
        name: linkerd-proxy
        ports:
        - containerPort: 4143
          name: linkerd-proxy
        - containerPort: 4191
          name: linkerd-admin
        readinessProbe:
          httpGet:
            path: /ready
            port: 4191
          initialDelaySeconds: 2
        resources:
        securityContext:
          allowPrivilegeEscalation: false
          readOnlyRootFilesystem: true
          runAsUser: 2102
        terminationMessagePolicy: FallbackToLogsOnError
        volumeMounts:
        - mountPath: /var/run/linkerd/identity/end-entity
          name: linkerd-identity-end-entity
      initContainers:
      - args:
        - --incoming-proxy-port
        - "4143"
        - --outgoing-proxy-port
        - "4140"
        - --proxy-uid
        - "2102"
        - --inbound-ports-to-ignore
        - 4190,4191
        - --outbound-ports-to-ignore
        - "443"
        image: gcr.io/linkerd-io/proxy-init:v1.3.4
        imagePullPolicy: IfNotPresent
        name: linkerd-init
        resources:
          limits:
            cpu: "100m"
            memory: "50Mi"
          requests:
            cpu: "10m"
            memory: "10Mi"
        securityContext:
          allowPrivilegeEscalation: false
          capabilities:
            add:
            - NET_ADMIN
            - NET_RAW
          privileged: false
          readOnlyRootFilesystem: true
          runAsNonRoot: false
          runAsUser: 0
        terminationMessagePolicy: FallbackToLogsOnError
        volumeMounts:
        - mountPath: /run
          name: linkerd-proxy-init-xtables-lock
      serviceAccountName: linkerd-tap
      volumes:
      - configMap:
          name: linkerd-config
        name: config
      - emptyDir: {}
        name: linkerd-proxy-init-xtables-lock
      - emptyDir:
          medium: Memory
        name: linkerd-identity-end-entity
      - name: tls
        secret:
          secretName: linkerd-tap-tls

---
###
### linkerd add-ons configuration
###
---
kind: ConfigMap
apiVersion: v1
metadata:
  name: linkerd-config-addons
  namespace: linkerd
  labels:
    linkerd.io/control-plane-ns: linkerd
  annotations:
    linkerd.io/created-by: linkerd/cli dev-undefined
data:
  values: |-
    global:
      prometheusUrl: ""
      grafanaUrl: ""
    grafana:
      enabled: true
      image:
        name: gcr.io/linkerd-io/grafana
      name: linkerd-grafana
    prometheus:
      enabled: true
    tracing:
      collector:
        image: overwrite-collector-image
        name: linkerd-collector
        resources: null
      enabled: true
      jaeger:
        image: jaegertracing/all-in-one:1.17.1
        name: linkerd-jaeger
        resources: null
---
###
### Grafana RBAC
###
---
kind: ServiceAccount
apiVersion: v1
metadata:
  name: linkerd-grafana
  namespace: linkerd
  labels:
    linkerd.io/control-plane-component: grafana
    linkerd.io/control-plane-ns: linkerd
---
###
### Grafana
###
---
kind: ConfigMap
apiVersion: v1
metadata:
  name: linkerd-grafana-config
  namespace: linkerd
  labels:
    linkerd.io/control-plane-component: grafana
    linkerd.io/control-plane-ns: linkerd
  annotations:
    linkerd.io/created-by: linkerd/cli dev-undefined
data:
  grafana.ini: |-
    instance_name = linkerd-grafana

    [server]
    root_url = %(protocol)s://%(domain)s:/grafana/

    [auth]
    disable_login_form = true

    [auth.anonymous]
    enabled = true
    org_role = Editor

    [auth.basic]
    enabled = false

    [analytics]
    check_for_updates = false

    [panels]
    disable_sanitize_html = true

  datasources.yaml: |-
    apiVersion: 1
    datasources:
    - name: prometheus
      type: prometheus
      access: proxy
      orgId: 1
      url: http://linkerd-prometheus.linkerd.svc.cluster.local:9090
      isDefault: true
      jsonData:
        timeInterval: "5s"
      version: 1
      editable: true

  dashboards.yaml: |-
    apiVersion: 1
    providers:
    - name: 'default'
      orgId: 1
      folder: ''
      type: file
      disableDeletion: true
      editable: true
      options:
        path: /var/lib/grafana/dashboards
        homeDashboardId: linkerd-top-line
---
kind: Service
apiVersion: v1
metadata:
  name: linkerd-grafana
  namespace: linkerd
  labels:
    linkerd.io/control-plane-component: grafana
    linkerd.io/control-plane-ns: linkerd
  annotations:
    linkerd.io/created-by: linkerd/cli dev-undefined
spec:
  type: ClusterIP
  selector:
    linkerd.io/control-plane-component: grafana
  ports:
  - name: http
    port: 3000
    targetPort: 3000
---
apiVersion: apps/v1
kind: Deployment
metadata:
  annotations:
    linkerd.io/created-by: linkerd/cli dev-undefined
  labels:
    app.kubernetes.io/name: grafana
    app.kubernetes.io/part-of: Linkerd
    app.kubernetes.io/version: UPGRADE-CONTROL-PLANE-VERSION
    linkerd.io/control-plane-component: grafana
    linkerd.io/control-plane-ns: linkerd
  name: linkerd-grafana
  namespace: linkerd
spec:
  replicas: 1
  selector:
    matchLabels:
      linkerd.io/control-plane-component: grafana
      linkerd.io/control-plane-ns: linkerd
      linkerd.io/proxy-deployment: linkerd-grafana
  template:
    metadata:
      annotations:
        linkerd.io/created-by: linkerd/cli dev-undefined
        linkerd.io/identity-mode: default
        linkerd.io/proxy-version: UPGRADE-PROXY-VERSION
      labels:
        linkerd.io/control-plane-component: grafana
        linkerd.io/control-plane-ns: linkerd
        linkerd.io/workload-ns: linkerd
        linkerd.io/proxy-deployment: linkerd-grafana
    spec:
      nodeSelector:
        beta.kubernetes.io/os: linux
      containers:
      - env:
        - name: GF_PATHS_DATA
          value: /data
        # Force using the go-based DNS resolver instead of the OS' to avoid failures in some environments
        # see https://github.com/grafana/grafana/issues/20096
        - name: GODEBUG
          value: netdns=go
        image: gcr.io/linkerd-io/grafana:UPGRADE-CONTROL-PLANE-VERSION
        imagePullPolicy: IfNotPresent
        livenessProbe:
          httpGet:
            path: /api/health
            port: 3000
          initialDelaySeconds: 30
        name: grafana
        ports:
        - containerPort: 3000
          name: http
        readinessProbe:
          httpGet:
            path: /api/health
            port: 3000
        securityContext:
          runAsUser: 472
        volumeMounts:
        - mountPath: /data
          name: data
        - mountPath: /etc/grafana
          name: grafana-config
          readOnly: true
      - env:
        - name: LINKERD2_PROXY_LOG
          value: warn,linkerd=info
        - name: LINKERD2_PROXY_LOG_FORMAT
          value: plain
        - name: LINKERD2_PROXY_DESTINATION_SVC_ADDR
          value: linkerd-dst.linkerd.svc.cluster.local:8086
        - name: LINKERD2_PROXY_DESTINATION_GET_NETWORKS
          value: "10.0.0.0/8,172.16.0.0/12,192.168.0.0/16"
        - name: LINKERD2_PROXY_INBOUND_CONNECT_TIMEOUT
          value: "100ms"
        - name: LINKERD2_PROXY_OUTBOUND_CONNECT_TIMEOUT
          value: "1000ms"
        - name: LINKERD2_PROXY_CONTROL_LISTEN_ADDR
          value: 0.0.0.0:4190
        - name: LINKERD2_PROXY_ADMIN_LISTEN_ADDR
          value: 0.0.0.0:4191
        - name: LINKERD2_PROXY_OUTBOUND_LISTEN_ADDR
          value: 127.0.0.1:4140
        - name: LINKERD2_PROXY_INBOUND_LISTEN_ADDR
          value: 0.0.0.0:4143
        - name: LINKERD2_PROXY_DESTINATION_GET_SUFFIXES
          value: svc.cluster.local.
        - name: LINKERD2_PROXY_DESTINATION_PROFILE_SUFFIXES
          value: svc.cluster.local.
        - name: LINKERD2_PROXY_INBOUND_ACCEPT_KEEPALIVE
          value: 10000ms
        - name: LINKERD2_PROXY_OUTBOUND_CONNECT_KEEPALIVE
          value: 10000ms
        - name: _pod_ns
          valueFrom:
            fieldRef:
              fieldPath: metadata.namespace
        - name: _pod_nodeName
          valueFrom:
             fieldRef:
              fieldPath: spec.nodeName
        - name: LINKERD2_PROXY_DESTINATION_CONTEXT
          value: |
            {"ns":"$(_pod_ns)", "nodeName":"$(_pod_nodeName)"}
        - name: LINKERD2_PROXY_IDENTITY_DIR
          value: /var/run/linkerd/identity/end-entity
        - name: LINKERD2_PROXY_IDENTITY_TRUST_ANCHORS
          value: |
            -----BEGIN CERTIFICATE-----
            MIIBwDCCAWagAwIBAgIQMvd1QnGUJzXVUt3gNh7rWjAKBggqhkjOPQQDAjApMScw
            JQYDVQQDEx5pZGVudGl0eS5saW5rZXJkLmNsdXN0ZXIubG9jYWwwHhcNMjAwNDA2
            MTAzOTUxWhcNMzAwNDA0MTAzOTUxWjApMScwJQYDVQQDEx5pZGVudGl0eS5saW5r
            ZXJkLmNsdXN0ZXIubG9jYWwwWTATBgcqhkjOPQIBBggqhkjOPQMBBwNCAAQ19nmg
            Q8l+EMofPxas7HUlOJE5avps6b6Q97Y71Waw3rdXYNCPqMxa4PedPc5VKGje6eqJ
            Ao5mX29HeMcUw/y3o3AwbjAOBgNVHQ8BAf8EBAMCAQYwEgYDVR0TAQH/BAgwBgEB
            /wIBATAdBgNVHQ4EFgQUfxv+BcCt5v7oF7PXJ9xY+JambdwwKQYDVR0RBCIwIIIe
            aWRlbnRpdHkubGlua2VyZC5jbHVzdGVyLmxvY2FsMAoGCCqGSM49BAMCA0gAMEUC
            IQCM8UfevR53SVGDd/4MgXMlVqC3Vh8oDiM0UToj2wsjNgIgLnZgogrqjK0KRo9R
            SxZLbJKt6SJIIY9dw5gzQpUQR2U=
            -----END CERTIFICATE-----
        - name: LINKERD2_PROXY_IDENTITY_TOKEN_FILE
          value: /var/run/secrets/kubernetes.io/serviceaccount/token
        - name: LINKERD2_PROXY_IDENTITY_SVC_ADDR
          value: linkerd-identity.linkerd.svc.cluster.local:8080
        - name: _pod_sa
          valueFrom:
            fieldRef:
              fieldPath: spec.serviceAccountName
        - name: _l5d_ns
          value: linkerd
        - name: _l5d_trustdomain
          value: cluster.local
        - name: LINKERD2_PROXY_IDENTITY_LOCAL_NAME
          value: $(_pod_sa).$(_pod_ns).serviceaccount.identity.$(_l5d_ns).$(_l5d_trustdomain)
        - name: LINKERD2_PROXY_IDENTITY_SVC_NAME
          value: linkerd-identity.$(_l5d_ns).serviceaccount.identity.$(_l5d_ns).$(_l5d_trustdomain)
        - name: LINKERD2_PROXY_DESTINATION_SVC_NAME
          value: linkerd-destination.$(_l5d_ns).serviceaccount.identity.$(_l5d_ns).$(_l5d_trustdomain)
        - name: LINKERD2_PROXY_TAP_SVC_NAME
          value: linkerd-tap.$(_l5d_ns).serviceaccount.identity.$(_l5d_ns).$(_l5d_trustdomain)
        image: gcr.io/linkerd-io/proxy:UPGRADE-PROXY-VERSION
        imagePullPolicy: IfNotPresent
        livenessProbe:
          httpGet:
            path: /live
            port: 4191
          initialDelaySeconds: 10
        name: linkerd-proxy
        ports:
        - containerPort: 4143
          name: linkerd-proxy
        - containerPort: 4191
          name: linkerd-admin
        readinessProbe:
          httpGet:
            path: /ready
            port: 4191
          initialDelaySeconds: 2
        resources:
        securityContext:
          allowPrivilegeEscalation: false
          readOnlyRootFilesystem: true
          runAsUser: 2102
        terminationMessagePolicy: FallbackToLogsOnError
        volumeMounts:
        - mountPath: /var/run/linkerd/identity/end-entity
          name: linkerd-identity-end-entity
      initContainers:
      - args:
        - --incoming-proxy-port
        - "4143"
        - --outgoing-proxy-port
        - "4140"
        - --proxy-uid
        - "2102"
        - --inbound-ports-to-ignore
        - 4190,4191
        - --outbound-ports-to-ignore
        - "443"
        image: gcr.io/linkerd-io/proxy-init:v1.3.4
        imagePullPolicy: IfNotPresent
        name: linkerd-init
        resources:
          limits:
            cpu: "100m"
            memory: "50Mi"
          requests:
            cpu: "10m"
            memory: "10Mi"
        securityContext:
          allowPrivilegeEscalation: false
          capabilities:
            add:
            - NET_ADMIN
            - NET_RAW
          privileged: false
          readOnlyRootFilesystem: true
          runAsNonRoot: false
          runAsUser: 0
        terminationMessagePolicy: FallbackToLogsOnError
        volumeMounts:
        - mountPath: /run
          name: linkerd-proxy-init-xtables-lock
      serviceAccountName: linkerd-grafana
      volumes:
      - emptyDir: {}
        name: data
      - configMap:
          items:
          - key: grafana.ini
            path: grafana.ini
          - key: datasources.yaml
            path: provisioning/datasources/datasources.yaml
          - key: dashboards.yaml
            path: provisioning/dashboards/dashboards.yaml
          name: linkerd-grafana-config
        name: grafana-config
      - emptyDir: {}
        name: linkerd-proxy-init-xtables-lock
      - emptyDir:
          medium: Memory
        name: linkerd-identity-end-entity
---
###
### Prometheus RBAC
###
---
kind: ClusterRole
apiVersion: rbac.authorization.k8s.io/v1
metadata:
  name: linkerd-linkerd-prometheus
  labels:
    linkerd.io/control-plane-component: prometheus
    linkerd.io/control-plane-ns: linkerd
rules:
- apiGroups: [""]
  resources: ["nodes", "nodes/proxy", "pods"]
  verbs: ["get", "list", "watch"]
---
kind: ClusterRoleBinding
apiVersion: rbac.authorization.k8s.io/v1
metadata:
  name: linkerd-linkerd-prometheus
  labels:
    linkerd.io/control-plane-component: prometheus
    linkerd.io/control-plane-ns: linkerd
roleRef:
  apiGroup: rbac.authorization.k8s.io
  kind: ClusterRole
  name: linkerd-linkerd-prometheus
subjects:
- kind: ServiceAccount
  name: linkerd-prometheus
  namespace: linkerd
---
kind: ServiceAccount
apiVersion: v1
metadata:
  name: linkerd-prometheus
  namespace: linkerd
  labels:
    linkerd.io/control-plane-component: prometheus
    linkerd.io/control-plane-ns: linkerd
---
###
### Prometheus
###
---
kind: ConfigMap
apiVersion: v1
metadata:
  name: linkerd-prometheus-config
  namespace: linkerd
  labels:
    linkerd.io/control-plane-component: prometheus
    linkerd.io/control-plane-ns: linkerd
  annotations:
    linkerd.io/created-by: linkerd/cli dev-undefined
data:
  prometheus.yml: |-
    global:
      evaluation_interval: 10s
      scrape_interval: 10s
      scrape_timeout: 10s

    rule_files:
    - /etc/prometheus/*_rules.yml
    - /etc/prometheus/*_rules.yaml

    scrape_configs:
    - job_name: 'prometheus'
      static_configs:
      - targets: ['localhost:9090']

    - job_name: 'grafana'
      kubernetes_sd_configs:
      - role: pod
        namespaces:
          names: ['linkerd']
      relabel_configs:
      - source_labels:
        - __meta_kubernetes_pod_container_name
        action: keep
        regex: ^grafana$

    #  Required for: https://grafana.com/grafana/dashboards/315
    - job_name: 'kubernetes-nodes-cadvisor'
      scheme: https
      tls_config:
        ca_file: /var/run/secrets/kubernetes.io/serviceaccount/ca.crt
        insecure_skip_verify: true
      bearer_token_file: /var/run/secrets/kubernetes.io/serviceaccount/token
      kubernetes_sd_configs:
      - role: node
      relabel_configs:
      - action: labelmap
        regex: __meta_kubernetes_node_label_(.+)
      - target_label: __address__
        replacement: kubernetes.default.svc:443
      - source_labels: [__meta_kubernetes_node_name]
        regex: (.+)
        target_label: __metrics_path__
        replacement: /api/v1/nodes/$1/proxy/metrics/cadvisor
      metric_relabel_configs:
      - source_labels: [__name__]
        regex: '(container|machine)_(cpu|memory|network|fs)_(.+)'
        action: keep
      - source_labels: [__name__]
        regex: 'container_memory_failures_total' # unneeded large metric
        action: drop

    - job_name: 'linkerd-controller'
      kubernetes_sd_configs:
      - role: pod
        namespaces:
          names: ['linkerd']
      relabel_configs:
      - source_labels:
        - __meta_kubernetes_pod_label_linkerd_io_control_plane_component
        - __meta_kubernetes_pod_container_port_name
        action: keep
        regex: (.*);admin-http$
      - source_labels: [__meta_kubernetes_pod_container_name]
        action: replace
        target_label: component

    - job_name: 'linkerd-service-mirror'
      kubernetes_sd_configs:
      - role: pod
      relabel_configs:
      - source_labels:
        - __meta_kubernetes_pod_label_linkerd_io_control_plane_component
        - __meta_kubernetes_pod_container_port_name
        action: keep
        regex: linkerd-service-mirror;admin-http$
      - source_labels: [__meta_kubernetes_pod_container_name]
        action: replace
        target_label: component

    - job_name: 'linkerd-proxy'
      kubernetes_sd_configs:
      - role: pod
      relabel_configs:
      - source_labels:
        - __meta_kubernetes_pod_container_name
        - __meta_kubernetes_pod_container_port_name
        - __meta_kubernetes_pod_label_linkerd_io_control_plane_ns
        action: keep
        regex: ^linkerd-proxy;linkerd-admin;linkerd$
      - source_labels: [__meta_kubernetes_namespace]
        action: replace
        target_label: namespace
      - source_labels: [__meta_kubernetes_pod_name]
        action: replace
        target_label: pod
      # special case k8s' "job" label, to not interfere with prometheus' "job"
      # label
      # __meta_kubernetes_pod_label_linkerd_io_proxy_job=foo =>
      # k8s_job=foo
      - source_labels: [__meta_kubernetes_pod_label_linkerd_io_proxy_job]
        action: replace
        target_label: k8s_job
      # drop __meta_kubernetes_pod_label_linkerd_io_proxy_job
      - action: labeldrop
        regex: __meta_kubernetes_pod_label_linkerd_io_proxy_job
      # __meta_kubernetes_pod_label_linkerd_io_proxy_deployment=foo =>
      # deployment=foo
      - action: labelmap
        regex: __meta_kubernetes_pod_label_linkerd_io_proxy_(.+)
      # drop all labels that we just made copies of in the previous labelmap
      - action: labeldrop
        regex: __meta_kubernetes_pod_label_linkerd_io_proxy_(.+)
      # __meta_kubernetes_pod_label_linkerd_io_foo=bar =>
      # foo=bar
      - action: labelmap
        regex: __meta_kubernetes_pod_label_linkerd_io_(.+)
      # Copy all pod labels to tmp labels
      - action: labelmap
        regex: __meta_kubernetes_pod_label_(.+)
        replacement: __tmp_pod_label_$1
      # Take `linkerd_io_` prefixed labels and copy them without the prefix
      - action: labelmap
        regex: __tmp_pod_label_linkerd_io_(.+)
        replacement:  __tmp_pod_label_$1
      # Drop the `linkerd_io_` originals
      - action: labeldrop
        regex: __tmp_pod_label_linkerd_io_(.+)
      # Copy tmp labels into real labels
      - action: labelmap
        regex: __tmp_pod_label_(.+)
---
kind: Service
apiVersion: v1
metadata:
  name: linkerd-prometheus
  namespace: linkerd
  labels:
    linkerd.io/control-plane-component: prometheus
    linkerd.io/control-plane-ns: linkerd
  annotations:
    linkerd.io/created-by: linkerd/cli dev-undefined
spec:
  type: ClusterIP
  selector:
    linkerd.io/control-plane-component: prometheus
  ports:
  - name: admin-http
    port: 9090
    targetPort: 9090
---
apiVersion: apps/v1
kind: Deployment
metadata:
  annotations:
    linkerd.io/created-by: linkerd/cli dev-undefined
  labels:
    app.kubernetes.io/name: prometheus
    app.kubernetes.io/part-of: Linkerd
    app.kubernetes.io/version: UPGRADE-CONTROL-PLANE-VERSION
    linkerd.io/control-plane-component: prometheus
    linkerd.io/control-plane-ns: linkerd
  name: linkerd-prometheus
  namespace: linkerd
spec:
  replicas: 1
  selector:
    matchLabels:
      linkerd.io/control-plane-component: prometheus
      linkerd.io/control-plane-ns: linkerd
      linkerd.io/proxy-deployment: linkerd-prometheus
  template:
    metadata:
      annotations:
        linkerd.io/created-by: linkerd/cli dev-undefined
        linkerd.io/identity-mode: default
        linkerd.io/proxy-version: UPGRADE-PROXY-VERSION
      labels:
        linkerd.io/control-plane-component: prometheus
        linkerd.io/control-plane-ns: linkerd
        linkerd.io/workload-ns: linkerd
        linkerd.io/proxy-deployment: linkerd-prometheus
    spec:
      nodeSelector:
        beta.kubernetes.io/os: linux
      securityContext:
        fsGroup: 65534
      containers:
      - args:
        - --config.file=/etc/prometheus/prometheus.yml
        - --log.level=info
        - --storage.tsdb.path=/data
        - --storage.tsdb.retention.time=6h
        image: prom/prometheus:v2.19.3
        imagePullPolicy: IfNotPresent
        livenessProbe:
          httpGet:
            path: /-/healthy
            port: 9090
          initialDelaySeconds: 30
          timeoutSeconds: 30
        name: prometheus
        ports:
        - containerPort: 9090
          name: admin-http
        readinessProbe:
          httpGet:
            path: /-/ready
            port: 9090
          initialDelaySeconds: 30
          timeoutSeconds: 30
        securityContext:
          runAsNonRoot: true
          runAsUser: 65534
          runAsGroup: 65534
        volumeMounts:
        - mountPath: /data
          name: data
        - mountPath: /etc/prometheus/prometheus.yml
          name: prometheus-config
          subPath: prometheus.yml
          readOnly: true
      - env:
        - name: LINKERD2_PROXY_LOG
          value: warn,linkerd=info
        - name: LINKERD2_PROXY_LOG_FORMAT
          value: plain
        - name: LINKERD2_PROXY_DESTINATION_SVC_ADDR
          value: linkerd-dst.linkerd.svc.cluster.local:8086
        - name: LINKERD2_PROXY_DESTINATION_GET_NETWORKS
          value: "10.0.0.0/8,172.16.0.0/12,192.168.0.0/16"
        - name: LINKERD2_PROXY_INBOUND_CONNECT_TIMEOUT
          value: "100ms"
        - name: LINKERD2_PROXY_OUTBOUND_CONNECT_TIMEOUT
          value: "1000ms"
        - name: LINKERD2_PROXY_CONTROL_LISTEN_ADDR
          value: 0.0.0.0:4190
        - name: LINKERD2_PROXY_ADMIN_LISTEN_ADDR
          value: 0.0.0.0:4191
        - name: LINKERD2_PROXY_OUTBOUND_LISTEN_ADDR
          value: 127.0.0.1:4140
        - name: LINKERD2_PROXY_INBOUND_LISTEN_ADDR
          value: 0.0.0.0:4143
        - name: LINKERD2_PROXY_DESTINATION_GET_SUFFIXES
          value: svc.cluster.local.
        - name: LINKERD2_PROXY_DESTINATION_PROFILE_SUFFIXES
          value: svc.cluster.local.
        - name: LINKERD2_PROXY_INBOUND_ACCEPT_KEEPALIVE
          value: 10000ms
        - name: LINKERD2_PROXY_OUTBOUND_CONNECT_KEEPALIVE
          value: 10000ms
        - name: _pod_ns
          valueFrom:
            fieldRef:
              fieldPath: metadata.namespace
        - name: _pod_nodeName
          valueFrom:
             fieldRef:
              fieldPath: spec.nodeName
        - name: LINKERD2_PROXY_DESTINATION_CONTEXT
          value: |
            {"ns":"$(_pod_ns)", "nodeName":"$(_pod_nodeName)"}
        - name: LINKERD2_PROXY_OUTBOUND_ROUTER_CAPACITY
          value: "10000"
        - name: LINKERD2_PROXY_IDENTITY_DIR
          value: /var/run/linkerd/identity/end-entity
        - name: LINKERD2_PROXY_IDENTITY_TRUST_ANCHORS
          value: |
            -----BEGIN CERTIFICATE-----
            MIIBwDCCAWagAwIBAgIQMvd1QnGUJzXVUt3gNh7rWjAKBggqhkjOPQQDAjApMScw
            JQYDVQQDEx5pZGVudGl0eS5saW5rZXJkLmNsdXN0ZXIubG9jYWwwHhcNMjAwNDA2
            MTAzOTUxWhcNMzAwNDA0MTAzOTUxWjApMScwJQYDVQQDEx5pZGVudGl0eS5saW5r
            ZXJkLmNsdXN0ZXIubG9jYWwwWTATBgcqhkjOPQIBBggqhkjOPQMBBwNCAAQ19nmg
            Q8l+EMofPxas7HUlOJE5avps6b6Q97Y71Waw3rdXYNCPqMxa4PedPc5VKGje6eqJ
            Ao5mX29HeMcUw/y3o3AwbjAOBgNVHQ8BAf8EBAMCAQYwEgYDVR0TAQH/BAgwBgEB
            /wIBATAdBgNVHQ4EFgQUfxv+BcCt5v7oF7PXJ9xY+JambdwwKQYDVR0RBCIwIIIe
            aWRlbnRpdHkubGlua2VyZC5jbHVzdGVyLmxvY2FsMAoGCCqGSM49BAMCA0gAMEUC
            IQCM8UfevR53SVGDd/4MgXMlVqC3Vh8oDiM0UToj2wsjNgIgLnZgogrqjK0KRo9R
            SxZLbJKt6SJIIY9dw5gzQpUQR2U=
            -----END CERTIFICATE-----
        - name: LINKERD2_PROXY_IDENTITY_TOKEN_FILE
          value: /var/run/secrets/kubernetes.io/serviceaccount/token
        - name: LINKERD2_PROXY_IDENTITY_SVC_ADDR
          value: linkerd-identity.linkerd.svc.cluster.local:8080
        - name: _pod_sa
          valueFrom:
            fieldRef:
              fieldPath: spec.serviceAccountName
        - name: _l5d_ns
          value: linkerd
        - name: _l5d_trustdomain
          value: cluster.local
        - name: LINKERD2_PROXY_IDENTITY_LOCAL_NAME
          value: $(_pod_sa).$(_pod_ns).serviceaccount.identity.$(_l5d_ns).$(_l5d_trustdomain)
        - name: LINKERD2_PROXY_IDENTITY_SVC_NAME
          value: linkerd-identity.$(_l5d_ns).serviceaccount.identity.$(_l5d_ns).$(_l5d_trustdomain)
        - name: LINKERD2_PROXY_DESTINATION_SVC_NAME
          value: linkerd-destination.$(_l5d_ns).serviceaccount.identity.$(_l5d_ns).$(_l5d_trustdomain)
        - name: LINKERD2_PROXY_TAP_SVC_NAME
          value: linkerd-tap.$(_l5d_ns).serviceaccount.identity.$(_l5d_ns).$(_l5d_trustdomain)
        image: gcr.io/linkerd-io/proxy:UPGRADE-PROXY-VERSION
        imagePullPolicy: IfNotPresent
        livenessProbe:
          httpGet:
            path: /live
            port: 4191
          initialDelaySeconds: 10
        name: linkerd-proxy
        ports:
        - containerPort: 4143
          name: linkerd-proxy
        - containerPort: 4191
          name: linkerd-admin
        readinessProbe:
          httpGet:
            path: /ready
            port: 4191
          initialDelaySeconds: 2
        resources:
        securityContext:
          allowPrivilegeEscalation: false
          readOnlyRootFilesystem: true
          runAsUser: 2102
        terminationMessagePolicy: FallbackToLogsOnError
        volumeMounts:
        - mountPath: /var/run/linkerd/identity/end-entity
          name: linkerd-identity-end-entity
      initContainers:
      - args:
        - --incoming-proxy-port
        - "4143"
        - --outgoing-proxy-port
        - "4140"
        - --proxy-uid
        - "2102"
        - --inbound-ports-to-ignore
        - 4190,4191
        - --outbound-ports-to-ignore
        - "443"
        image: gcr.io/linkerd-io/proxy-init:v1.3.4
        imagePullPolicy: IfNotPresent
        name: linkerd-init
        resources:
          limits:
            cpu: "100m"
            memory: "50Mi"
          requests:
            cpu: "10m"
            memory: "10Mi"
        securityContext:
          allowPrivilegeEscalation: false
          capabilities:
            add:
            - NET_ADMIN
            - NET_RAW
          privileged: false
          readOnlyRootFilesystem: true
          runAsNonRoot: false
          runAsUser: 0
        terminationMessagePolicy: FallbackToLogsOnError
        volumeMounts:
        - mountPath: /run
          name: linkerd-proxy-init-xtables-lock
      serviceAccountName: linkerd-prometheus
      volumes:
      - name: data
        emptyDir: {}
      - configMap:
          name: linkerd-prometheus-config
        name: prometheus-config
      - emptyDir: {}
        name: linkerd-proxy-init-xtables-lock
      - emptyDir:
          medium: Memory
        name: linkerd-identity-end-entity
---
###
### linkerd-collector RBAC
###
---
kind: ServiceAccount
apiVersion: v1
metadata:
  name: linkerd-collector
  namespace: linkerd
  labels:
    linkerd.io/control-plane-component: linkerd-collector
    linkerd.io/control-plane-ns: linkerd
---
###
### linkerd-jaeger RBAC
###
---
kind: ServiceAccount
apiVersion: v1
metadata:
  name: linkerd-jaeger
  namespace: linkerd
  labels:
    linkerd.io/control-plane-component: linkerd-jaeger
    linkerd.io/control-plane-ns: linkerd
---
###
### Tracing Collector Service
###
---
apiVersion: v1
kind: ConfigMap
metadata:
  name: linkerd-collector-config
  namespace: linkerd
  labels:
    linkerd.io/control-plane-component: linkerd-collector
    linkerd.io/control-plane-ns: linkerd
  annotations:
    linkerd.io/created-by: linkerd/cli dev-undefined
data:
  linkerd-collector-config: |
    receivers:
      opencensus:
        port: 55678
      zipkin:
        port: 9411
    queued-exporters:
      jaeger-all-in-one:
        num-workers: 4
        queue-size: 100
        retry-on-failure: true
        sender-type: jaeger-thrift-http
        jaeger-thrift-http:
          collector-endpoint: http://linkerd-jaeger.linkerd:14268/api/traces
          timeout: 5s
---
apiVersion: v1
kind: Service
metadata:
  name: linkerd-collector
  namespace: linkerd
  labels:
    linkerd.io/control-plane-component: linkerd-collector
    linkerd.io/control-plane-ns: linkerd
  annotations:
    linkerd.io/created-by: linkerd/cli dev-undefined
spec:
  type: ClusterIP
  ports:
  - name: opencensus
    port: 55678
    protocol: TCP
    targetPort: 55678
  - name: zipkin
    port: 9411
    protocol: TCP
    targetPort: 9411
  selector:
    linkerd.io/control-plane-component: linkerd-collector
---
apiVersion: apps/v1
kind: Deployment
metadata:
  annotations:
    linkerd.io/created-by: linkerd/cli dev-undefined
  labels:
    app.kubernetes.io/name: linkerd-collector
    app.kubernetes.io/part-of: Linkerd
    app.kubernetes.io/version: UPGRADE-CONTROL-PLANE-VERSION
    linkerd.io/control-plane-component: linkerd-collector
    linkerd.io/control-plane-ns: linkerd
  name: linkerd-collector
  namespace: linkerd
spec:
  replicas: 1
  selector:
    matchLabels:
      linkerd.io/control-plane-component: linkerd-collector
      linkerd.io/control-plane-ns: linkerd
      linkerd.io/proxy-deployment: linkerd-collector
  minReadySeconds: 5
  progressDeadlineSeconds: 120
  template:
    metadata:
      annotations:
        linkerd.io/created-by: linkerd/cli dev-undefined
        linkerd.io/identity-mode: default
        linkerd.io/proxy-version: UPGRADE-PROXY-VERSION
        prometheus.io/path: /metrics
        prometheus.io/port: "8888"
        prometheus.io/scrape: "true"
      labels:
        linkerd.io/control-plane-component: linkerd-collector
        linkerd.io/control-plane-ns: linkerd
        linkerd.io/workload-ns: linkerd
        linkerd.io/proxy-deployment: linkerd-collector
    spec:
      containers:
      - command:
        - /occollector_linux
        - --config=/conf/linkerd-collector-config.yaml
        env:
        - name: GOGC
          value: "80"
        image: overwrite-collector-image
        imagePullPolicy: IfNotPresent
        livenessProbe:
          httpGet:
            path: /
            port: 13133
        name: oc-collector
        ports:
        - containerPort: 55678
        - containerPort: 9411
        readinessProbe:
          httpGet:
            path: /
            port: 13133
        volumeMounts:
        - mountPath: /conf
          name: linkerd-collector-config-val
      - env:
        - name: LINKERD2_PROXY_LOG
          value: warn,linkerd=info
        - name: LINKERD2_PROXY_LOG_FORMAT
          value: plain
        - name: LINKERD2_PROXY_DESTINATION_SVC_ADDR
          value: linkerd-dst.linkerd.svc.cluster.local:8086
        - name: LINKERD2_PROXY_DESTINATION_GET_NETWORKS
          value: "10.0.0.0/8,172.16.0.0/12,192.168.0.0/16"
        - name: LINKERD2_PROXY_INBOUND_CONNECT_TIMEOUT
          value: "100ms"
        - name: LINKERD2_PROXY_OUTBOUND_CONNECT_TIMEOUT
          value: "1000ms"
        - name: LINKERD2_PROXY_CONTROL_LISTEN_ADDR
          value: 0.0.0.0:4190
        - name: LINKERD2_PROXY_ADMIN_LISTEN_ADDR
          value: 0.0.0.0:4191
        - name: LINKERD2_PROXY_OUTBOUND_LISTEN_ADDR
          value: 127.0.0.1:4140
        - name: LINKERD2_PROXY_INBOUND_LISTEN_ADDR
          value: 0.0.0.0:4143
        - name: LINKERD2_PROXY_DESTINATION_GET_SUFFIXES
          value: svc.cluster.local.
        - name: LINKERD2_PROXY_DESTINATION_PROFILE_SUFFIXES
          value: svc.cluster.local.
        - name: LINKERD2_PROXY_INBOUND_ACCEPT_KEEPALIVE
          value: 10000ms
        - name: LINKERD2_PROXY_OUTBOUND_CONNECT_KEEPALIVE
          value: 10000ms
        - name: _pod_ns
          valueFrom:
            fieldRef:
              fieldPath: metadata.namespace
        - name: _pod_nodeName
          valueFrom:
             fieldRef:
              fieldPath: spec.nodeName
        - name: LINKERD2_PROXY_DESTINATION_CONTEXT
          value: |
            {"ns":"$(_pod_ns)", "nodeName":"$(_pod_nodeName)"}
        - name: LINKERD2_PROXY_IDENTITY_DIR
          value: /var/run/linkerd/identity/end-entity
        - name: LINKERD2_PROXY_IDENTITY_TRUST_ANCHORS
          value: |
            -----BEGIN CERTIFICATE-----
            MIIBwDCCAWagAwIBAgIQMvd1QnGUJzXVUt3gNh7rWjAKBggqhkjOPQQDAjApMScw
            JQYDVQQDEx5pZGVudGl0eS5saW5rZXJkLmNsdXN0ZXIubG9jYWwwHhcNMjAwNDA2
            MTAzOTUxWhcNMzAwNDA0MTAzOTUxWjApMScwJQYDVQQDEx5pZGVudGl0eS5saW5r
            ZXJkLmNsdXN0ZXIubG9jYWwwWTATBgcqhkjOPQIBBggqhkjOPQMBBwNCAAQ19nmg
            Q8l+EMofPxas7HUlOJE5avps6b6Q97Y71Waw3rdXYNCPqMxa4PedPc5VKGje6eqJ
            Ao5mX29HeMcUw/y3o3AwbjAOBgNVHQ8BAf8EBAMCAQYwEgYDVR0TAQH/BAgwBgEB
            /wIBATAdBgNVHQ4EFgQUfxv+BcCt5v7oF7PXJ9xY+JambdwwKQYDVR0RBCIwIIIe
            aWRlbnRpdHkubGlua2VyZC5jbHVzdGVyLmxvY2FsMAoGCCqGSM49BAMCA0gAMEUC
            IQCM8UfevR53SVGDd/4MgXMlVqC3Vh8oDiM0UToj2wsjNgIgLnZgogrqjK0KRo9R
            SxZLbJKt6SJIIY9dw5gzQpUQR2U=
            -----END CERTIFICATE-----
        - name: LINKERD2_PROXY_IDENTITY_TOKEN_FILE
          value: /var/run/secrets/kubernetes.io/serviceaccount/token
        - name: LINKERD2_PROXY_IDENTITY_SVC_ADDR
          value: linkerd-identity.linkerd.svc.cluster.local:8080
        - name: _pod_sa
          valueFrom:
            fieldRef:
              fieldPath: spec.serviceAccountName
        - name: _l5d_ns
          value: linkerd
        - name: _l5d_trustdomain
          value: cluster.local
        - name: LINKERD2_PROXY_IDENTITY_LOCAL_NAME
          value: $(_pod_sa).$(_pod_ns).serviceaccount.identity.$(_l5d_ns).$(_l5d_trustdomain)
        - name: LINKERD2_PROXY_IDENTITY_SVC_NAME
          value: linkerd-identity.$(_l5d_ns).serviceaccount.identity.$(_l5d_ns).$(_l5d_trustdomain)
        - name: LINKERD2_PROXY_DESTINATION_SVC_NAME
          value: linkerd-destination.$(_l5d_ns).serviceaccount.identity.$(_l5d_ns).$(_l5d_trustdomain)
        - name: LINKERD2_PROXY_TAP_SVC_NAME
          value: linkerd-tap.$(_l5d_ns).serviceaccount.identity.$(_l5d_ns).$(_l5d_trustdomain)
        image: gcr.io/linkerd-io/proxy:UPGRADE-PROXY-VERSION
        imagePullPolicy: IfNotPresent
        livenessProbe:
          httpGet:
            path: /live
            port: 4191
          initialDelaySeconds: 10
        name: linkerd-proxy
        ports:
        - containerPort: 4143
          name: linkerd-proxy
        - containerPort: 4191
          name: linkerd-admin
        readinessProbe:
          httpGet:
            path: /ready
            port: 4191
          initialDelaySeconds: 2
        resources:
        securityContext:
          allowPrivilegeEscalation: false
          readOnlyRootFilesystem: true
          runAsUser: 2102
        terminationMessagePolicy: FallbackToLogsOnError
        volumeMounts:
        - mountPath: /var/run/linkerd/identity/end-entity
          name: linkerd-identity-end-entity
      initContainers:
      - args:
        - --incoming-proxy-port
        - "4143"
        - --outgoing-proxy-port
        - "4140"
        - --proxy-uid
        - "2102"
        - --inbound-ports-to-ignore
        - 4190,4191
<<<<<<< HEAD
        - --outbound-ports-to-ignore
        - "443"
        image: gcr.io/linkerd-io/proxy-init:v1.3.3
=======
        image: gcr.io/linkerd-io/proxy-init:v1.3.4
>>>>>>> e62ff75c
        imagePullPolicy: IfNotPresent
        name: linkerd-init
        resources:
          limits:
            cpu: "100m"
            memory: "50Mi"
          requests:
            cpu: "10m"
            memory: "10Mi"
        securityContext:
          allowPrivilegeEscalation: false
          capabilities:
            add:
            - NET_ADMIN
            - NET_RAW
          privileged: false
          readOnlyRootFilesystem: true
          runAsNonRoot: false
          runAsUser: 0
        terminationMessagePolicy: FallbackToLogsOnError
        volumeMounts:
        - mountPath: /run
          name: linkerd-proxy-init-xtables-lock
      serviceAccountName: linkerd-collector
      volumes:
      - configMap:
          items:
          - key: linkerd-collector-config
            path: linkerd-collector-config.yaml
          name: linkerd-collector-config
        name: linkerd-collector-config-val
      - emptyDir: {}
        name: linkerd-proxy-init-xtables-lock
      - emptyDir:
          medium: Memory
        name: linkerd-identity-end-entity
---
###
### Tracing Jaeger Service
###
---
apiVersion: v1
kind: Service
metadata:
  name: linkerd-jaeger
  namespace: linkerd
  labels:
    linkerd.io/control-plane-component: linkerd-jaeger
    linkerd.io/control-plane-ns: linkerd
  annotations:
    linkerd.io/created-by: linkerd/cli dev-undefined
spec:
  type: ClusterIP
  selector:
    linkerd.io/control-plane-component: linkerd-jaeger
  ports:
    - name: collection
      port: 14268
    - name: ui
      port: 16686
---
apiVersion: apps/v1
kind: Deployment
metadata:
  annotations:
    linkerd.io/created-by: linkerd/cli dev-undefined
  labels:
    app.kubernetes.io/name: linkerd-jaeger
    app.kubernetes.io/part-of: Linkerd
    app.kubernetes.io/version: UPGRADE-CONTROL-PLANE-VERSION
    linkerd.io/control-plane-component: linkerd-jaeger
    linkerd.io/control-plane-ns: linkerd
  name: linkerd-jaeger
  namespace: linkerd
spec:
  replicas: 1
  selector:
    matchLabels:
      linkerd.io/control-plane-component: linkerd-jaeger
      linkerd.io/control-plane-ns: linkerd
      linkerd.io/proxy-deployment: linkerd-jaeger
  template:
    metadata:
      annotations:
        linkerd.io/created-by: linkerd/cli dev-undefined
        linkerd.io/identity-mode: default
        linkerd.io/proxy-version: UPGRADE-PROXY-VERSION
        prometheus.io/path: /metrics
        prometheus.io/port: "8888"
        prometheus.io/scrape: "true"
      labels:
        linkerd.io/control-plane-component: linkerd-jaeger
        linkerd.io/control-plane-ns: linkerd
        linkerd.io/workload-ns: linkerd
        linkerd.io/proxy-deployment: linkerd-jaeger
    spec:
      containers:
      - args:
        - --query.base-path=/jaeger
        image: jaegertracing/all-in-one:1.17.1
        imagePullPolicy: IfNotPresent
        name: jaeger
        ports:
        - containerPort: 14268
          name: collection
        - containerPort: 16686
          name: ui
      - env:
        - name: LINKERD2_PROXY_LOG
          value: warn,linkerd=info
        - name: LINKERD2_PROXY_LOG_FORMAT
          value: plain
        - name: LINKERD2_PROXY_DESTINATION_SVC_ADDR
          value: linkerd-dst.linkerd.svc.cluster.local:8086
        - name: LINKERD2_PROXY_DESTINATION_GET_NETWORKS
          value: "10.0.0.0/8,172.16.0.0/12,192.168.0.0/16"
        - name: LINKERD2_PROXY_INBOUND_CONNECT_TIMEOUT
          value: "100ms"
        - name: LINKERD2_PROXY_OUTBOUND_CONNECT_TIMEOUT
          value: "1000ms"
        - name: LINKERD2_PROXY_CONTROL_LISTEN_ADDR
          value: 0.0.0.0:4190
        - name: LINKERD2_PROXY_ADMIN_LISTEN_ADDR
          value: 0.0.0.0:4191
        - name: LINKERD2_PROXY_OUTBOUND_LISTEN_ADDR
          value: 127.0.0.1:4140
        - name: LINKERD2_PROXY_INBOUND_LISTEN_ADDR
          value: 0.0.0.0:4143
        - name: LINKERD2_PROXY_DESTINATION_GET_SUFFIXES
          value: svc.cluster.local.
        - name: LINKERD2_PROXY_DESTINATION_PROFILE_SUFFIXES
          value: svc.cluster.local.
        - name: LINKERD2_PROXY_INBOUND_ACCEPT_KEEPALIVE
          value: 10000ms
        - name: LINKERD2_PROXY_OUTBOUND_CONNECT_KEEPALIVE
          value: 10000ms
        - name: _pod_ns
          valueFrom:
            fieldRef:
              fieldPath: metadata.namespace
        - name: _pod_nodeName
          valueFrom:
             fieldRef:
              fieldPath: spec.nodeName
        - name: LINKERD2_PROXY_DESTINATION_CONTEXT
          value: |
            {"ns":"$(_pod_ns)", "nodeName":"$(_pod_nodeName)"}
        - name: LINKERD2_PROXY_IDENTITY_DIR
          value: /var/run/linkerd/identity/end-entity
        - name: LINKERD2_PROXY_IDENTITY_TRUST_ANCHORS
          value: |
            -----BEGIN CERTIFICATE-----
            MIIBwDCCAWagAwIBAgIQMvd1QnGUJzXVUt3gNh7rWjAKBggqhkjOPQQDAjApMScw
            JQYDVQQDEx5pZGVudGl0eS5saW5rZXJkLmNsdXN0ZXIubG9jYWwwHhcNMjAwNDA2
            MTAzOTUxWhcNMzAwNDA0MTAzOTUxWjApMScwJQYDVQQDEx5pZGVudGl0eS5saW5r
            ZXJkLmNsdXN0ZXIubG9jYWwwWTATBgcqhkjOPQIBBggqhkjOPQMBBwNCAAQ19nmg
            Q8l+EMofPxas7HUlOJE5avps6b6Q97Y71Waw3rdXYNCPqMxa4PedPc5VKGje6eqJ
            Ao5mX29HeMcUw/y3o3AwbjAOBgNVHQ8BAf8EBAMCAQYwEgYDVR0TAQH/BAgwBgEB
            /wIBATAdBgNVHQ4EFgQUfxv+BcCt5v7oF7PXJ9xY+JambdwwKQYDVR0RBCIwIIIe
            aWRlbnRpdHkubGlua2VyZC5jbHVzdGVyLmxvY2FsMAoGCCqGSM49BAMCA0gAMEUC
            IQCM8UfevR53SVGDd/4MgXMlVqC3Vh8oDiM0UToj2wsjNgIgLnZgogrqjK0KRo9R
            SxZLbJKt6SJIIY9dw5gzQpUQR2U=
            -----END CERTIFICATE-----
        - name: LINKERD2_PROXY_IDENTITY_TOKEN_FILE
          value: /var/run/secrets/kubernetes.io/serviceaccount/token
        - name: LINKERD2_PROXY_IDENTITY_SVC_ADDR
          value: linkerd-identity.linkerd.svc.cluster.local:8080
        - name: _pod_sa
          valueFrom:
            fieldRef:
              fieldPath: spec.serviceAccountName
        - name: _l5d_ns
          value: linkerd
        - name: _l5d_trustdomain
          value: cluster.local
        - name: LINKERD2_PROXY_IDENTITY_LOCAL_NAME
          value: $(_pod_sa).$(_pod_ns).serviceaccount.identity.$(_l5d_ns).$(_l5d_trustdomain)
        - name: LINKERD2_PROXY_IDENTITY_SVC_NAME
          value: linkerd-identity.$(_l5d_ns).serviceaccount.identity.$(_l5d_ns).$(_l5d_trustdomain)
        - name: LINKERD2_PROXY_DESTINATION_SVC_NAME
          value: linkerd-destination.$(_l5d_ns).serviceaccount.identity.$(_l5d_ns).$(_l5d_trustdomain)
        - name: LINKERD2_PROXY_TAP_SVC_NAME
          value: linkerd-tap.$(_l5d_ns).serviceaccount.identity.$(_l5d_ns).$(_l5d_trustdomain)
        image: gcr.io/linkerd-io/proxy:UPGRADE-PROXY-VERSION
        imagePullPolicy: IfNotPresent
        livenessProbe:
          httpGet:
            path: /live
            port: 4191
          initialDelaySeconds: 10
        name: linkerd-proxy
        ports:
        - containerPort: 4143
          name: linkerd-proxy
        - containerPort: 4191
          name: linkerd-admin
        readinessProbe:
          httpGet:
            path: /ready
            port: 4191
          initialDelaySeconds: 2
        resources:
        securityContext:
          allowPrivilegeEscalation: false
          readOnlyRootFilesystem: true
          runAsUser: 2102
        terminationMessagePolicy: FallbackToLogsOnError
        volumeMounts:
        - mountPath: /var/run/linkerd/identity/end-entity
          name: linkerd-identity-end-entity
      initContainers:
      - args:
        - --incoming-proxy-port
        - "4143"
        - --outgoing-proxy-port
        - "4140"
        - --proxy-uid
        - "2102"
        - --inbound-ports-to-ignore
        - 4190,4191
        - --outbound-ports-to-ignore
        - "443"
        image: gcr.io/linkerd-io/proxy-init:v1.3.4
        imagePullPolicy: IfNotPresent
        name: linkerd-init
        resources:
          limits:
            cpu: "100m"
            memory: "50Mi"
          requests:
            cpu: "10m"
            memory: "10Mi"
        securityContext:
          allowPrivilegeEscalation: false
          capabilities:
            add:
            - NET_ADMIN
            - NET_RAW
          privileged: false
          readOnlyRootFilesystem: true
          runAsNonRoot: false
          runAsUser: 0
        terminationMessagePolicy: FallbackToLogsOnError
        volumeMounts:
        - mountPath: /run
          name: linkerd-proxy-init-xtables-lock
      dnsPolicy: ClusterFirst
      serviceAccountName: linkerd-jaeger
      volumes:
      - emptyDir: {}
        name: linkerd-proxy-init-xtables-lock
      - emptyDir:
          medium: Memory
        name: linkerd-identity-end-entity<|MERGE_RESOLUTION|>--- conflicted
+++ resolved
@@ -3582,13 +3582,7 @@
         - "2102"
         - --inbound-ports-to-ignore
         - 4190,4191
-<<<<<<< HEAD
-        - --outbound-ports-to-ignore
-        - "443"
-        image: gcr.io/linkerd-io/proxy-init:v1.3.3
-=======
         image: gcr.io/linkerd-io/proxy-init:v1.3.4
->>>>>>> e62ff75c
         imagePullPolicy: IfNotPresent
         name: linkerd-init
         resources:
